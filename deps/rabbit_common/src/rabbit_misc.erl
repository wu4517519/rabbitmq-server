%% The contents of this file are subject to the Mozilla Public License
%% Version 1.1 (the "License"); you may not use this file except in
%% compliance with the License. You may obtain a copy of the License
%% at http://www.mozilla.org/MPL/
%%
%% Software distributed under the License is distributed on an "AS IS"
%% basis, WITHOUT WARRANTY OF ANY KIND, either express or implied. See
%% the License for the specific language governing rights and
%% limitations under the License.
%%
%% The Original Code is RabbitMQ.
%%
%% The Initial Developer of the Original Code is GoPivotal, Inc.
%% Copyright (c) 2007-2017 Pivotal Software, Inc.  All rights reserved.
%%

-module(rabbit_misc).

-ignore_xref([{maps, get, 2}]).

-include("rabbit.hrl").
-include("rabbit_framing.hrl").
-include("rabbit_misc.hrl").

-ifdef(TEST).
-export([decompose_pid/1, compose_pid/4]).
-endif.

-export([method_record_type/1, polite_pause/0, polite_pause/1]).
-export([die/1, frame_error/2, amqp_error/4, quit/1,
         protocol_error/3, protocol_error/4, protocol_error/1]).
-export([not_found/1, absent/2]).
-export([type_class/1, assert_args_equivalence/4, assert_field_equivalence/4]).
-export([dirty_read/1]).
-export([table_lookup/2, set_table_value/4]).
-export([r/3, r/2, r_arg/4, rs/1]).
-export([enable_cover/0, report_cover/0]).
-export([enable_cover/1, report_cover/1]).
-export([start_cover/1]).
-export([confirm_to_sender/2]).
-export([throw_on_error/2, with_exit_handler/2, is_abnormal_exit/1,
         filter_exit_map/2]).
-export([with_user/2]).
-export([execute_mnesia_transaction/1]).
-export([execute_mnesia_transaction/2]).
-export([execute_mnesia_tx_with_tail/1]).
-export([ensure_ok/2]).
-export([tcp_name/3, format_inet_error/1]).
-export([upmap/2, map_in_order/2]).
-export([table_filter/3]).
-export([dirty_read_all/1, dirty_foreach_key/2, dirty_dump_log/1]).
-export([format/2, format_many/1, format_stderr/2]).
-export([unfold/2, ceil/1, queue_fold/3]).
-export([sort_field_table/1]).
-export([atom_to_binary/1]).
-export([pid_to_string/1, string_to_pid/1,
         pid_change_node/2, node_to_fake_pid/1]).
-export([version_compare/2, version_compare/3]).
-export([version_minor_equivalent/2]).
-export([dict_cons/3, orddict_cons/3, maps_cons/3, gb_trees_cons/3]).
-export([gb_trees_fold/3, gb_trees_foreach/2]).
-export([all_module_attributes/1, build_acyclic_graph/3]).
-export([const/1]).
-export([ntoa/1, ntoab/1]).
-export([is_process_alive/1]).
-export([pget/2, pget/3, pupdate/3, pget_or_die/2, pmerge/3, pset/3, plmerge/2]).
-export([format_message_queue/2]).
-export([append_rpc_all_nodes/4]).
-export([os_cmd/1]).
-export([is_os_process_alive/1]).
-export([gb_sets_difference/2]).
-export([version/0, otp_release/0, platform_and_version/0, otp_system_version/0, which_applications/0]).
-export([sequence_error/1]).
-export([check_expiry/1]).
-export([base64url/1]).
-export([interval_operation/5]).
-export([ensure_timer/4, stop_timer/2, send_after/3, cancel_timer/1]).
-export([get_parent/0]).
-export([store_proc_name/1, store_proc_name/2, get_proc_name/0]).
-export([moving_average/4]).
-export([get_env/3]).
-export([get_channel_operation_timeout/0]).
-export([random/1]).
-export([rpc_call/4, rpc_call/5]).
-export([report_default_thread_pool_size/0]).
-export([get_gc_info/1]).
-export([group_proplists_by/2]).

%% Horrible macro to use in guards
-define(IS_BENIGN_EXIT(R),
        R =:= noproc; R =:= noconnection; R =:= nodedown; R =:= normal;
            R =:= shutdown).

%%----------------------------------------------------------------------------

-export_type([resource_name/0, thunk/1, channel_or_connection_exit/0]).

-type ok_or_error() :: rabbit_types:ok_or_error(any()).
-type thunk(T) :: fun(() -> T).
-type resource_name() :: binary().
-type channel_or_connection_exit()
      :: rabbit_types:channel_exit() | rabbit_types:connection_exit().
-type digraph_label() :: term().
-type graph_vertex_fun() ::
        fun (({atom(), [term()]}) -> [{digraph:vertex(), digraph_label()}]).
-type graph_edge_fun() ::
        fun (({atom(), [term()]}) -> [{digraph:vertex(), digraph:vertex()}]).
-type tref() :: {'erlang', reference()} | {timer, timer:tref()}.

-spec method_record_type(rabbit_framing:amqp_method_record()) ->
          rabbit_framing:amqp_method_name().
-spec polite_pause() -> 'done'.
-spec polite_pause(non_neg_integer()) -> 'done'.
-spec die(rabbit_framing:amqp_exception()) -> channel_or_connection_exit().

-spec quit(integer()) -> no_return().

-spec frame_error(rabbit_framing:amqp_method_name(), binary()) ->
          rabbit_types:connection_exit().
-spec amqp_error
        (rabbit_framing:amqp_exception(), string(), [any()],
         rabbit_framing:amqp_method_name()) ->
            rabbit_types:amqp_error().
-spec protocol_error(rabbit_framing:amqp_exception(), string(), [any()]) ->
          channel_or_connection_exit().
-spec protocol_error
        (rabbit_framing:amqp_exception(), string(), [any()],
         rabbit_framing:amqp_method_name()) ->
            channel_or_connection_exit().
-spec protocol_error(rabbit_types:amqp_error()) ->
          channel_or_connection_exit().
-spec not_found(rabbit_types:r(atom())) -> rabbit_types:channel_exit().
-spec absent(rabbit_types:amqqueue(), rabbit_amqqueue:absent_reason()) ->
          rabbit_types:channel_exit().
-spec type_class(rabbit_framing:amqp_field_type()) -> atom().
-spec assert_args_equivalence
        (rabbit_framing:amqp_table(), rabbit_framing:amqp_table(),
         rabbit_types:r(any()), [binary()]) ->
            'ok' | rabbit_types:connection_exit().
-spec assert_field_equivalence
        (any(), any(), rabbit_types:r(any()), atom() | binary()) ->
            'ok' | rabbit_types:connection_exit().
-spec equivalence_fail
        (any(), any(), rabbit_types:r(any()), atom() | binary()) ->
            rabbit_types:connection_exit().
-spec dirty_read({atom(), any()}) ->
          rabbit_types:ok_or_error2(any(), 'not_found').
-spec table_lookup(rabbit_framing:amqp_table(), binary()) ->
          'undefined' | {rabbit_framing:amqp_field_type(), any()}.
-spec set_table_value
        (rabbit_framing:amqp_table(), binary(), rabbit_framing:amqp_field_type(),
         rabbit_framing:amqp_value()) ->
            rabbit_framing:amqp_table().
-spec r(rabbit_types:vhost(), K) ->
          rabbit_types:r3(rabbit_types:vhost(), K, '_')
          when is_subtype(K, atom()).
-spec r(rabbit_types:vhost() | rabbit_types:r(atom()), K, resource_name()) ->
          rabbit_types:r3(rabbit_types:vhost(), K, resource_name())
          when is_subtype(K, atom()).
-spec r_arg
        (rabbit_types:vhost() | rabbit_types:r(atom()), K,
         rabbit_framing:amqp_table(), binary()) ->
            undefined |
            rabbit_types:error(
              {invalid_type, rabbit_framing:amqp_field_type()}) |
            rabbit_types:r(K) when is_subtype(K, atom()).
-spec rs(rabbit_types:r(atom())) -> string().
-spec enable_cover() -> ok_or_error().
-spec start_cover([{string(), string()} | string()]) -> 'ok'.
-spec report_cover() -> 'ok'.
-spec enable_cover([file:filename() | atom()]) -> ok_or_error().
-spec report_cover([file:filename() | atom()]) -> 'ok'.
-spec throw_on_error
        (atom(), thunk(rabbit_types:error(any()) | {ok, A} | A)) -> A.
-spec with_exit_handler(thunk(A), thunk(A)) -> A.
-spec is_abnormal_exit(any()) -> boolean().
-spec filter_exit_map(fun ((A) -> B), [A]) -> [B].
-spec with_user(rabbit_types:username(), thunk(A)) -> A.
-spec execute_mnesia_transaction(thunk(A)) -> A.
-spec execute_mnesia_transaction(thunk(A), fun ((A, boolean()) -> B)) -> B.
-spec execute_mnesia_tx_with_tail
        (thunk(fun ((boolean()) -> B))) -> B | (fun ((boolean()) -> B)).
-spec ensure_ok(ok_or_error(), atom()) -> 'ok'.
-spec tcp_name(atom(), inet:ip_address(), rabbit_net:ip_port()) ->
          atom().
-spec format_inet_error(atom()) -> string().
-spec upmap(fun ((A) -> B), [A]) -> [B].
-spec map_in_order(fun ((A) -> B), [A]) -> [B].
-spec table_filter
        (fun ((A) -> boolean()), fun ((A, boolean()) -> 'ok'), atom()) -> [A].
-spec dirty_read_all(atom()) -> [any()].
-spec dirty_foreach_key(fun ((any()) -> any()), atom()) ->
          'ok' | 'aborted'.
-spec dirty_dump_log(file:filename()) -> ok_or_error().
-spec format(string(), [any()]) -> string().
-spec format_many([{string(), [any()]}]) -> string().
-spec format_stderr(string(), [any()]) -> 'ok'.
-spec unfold (fun ((A) -> ({'true', B, A} | 'false')), A) -> {[B], A}.
-spec ceil(number()) -> integer().
-spec queue_fold(fun ((any(), B) -> B), B, queue:queue()) -> B.
-spec sort_field_table(rabbit_framing:amqp_table()) ->
          rabbit_framing:amqp_table().
-spec pid_to_string(pid()) -> string().
-spec string_to_pid(string()) -> pid().
-spec pid_change_node(pid(), node()) -> pid().
-spec node_to_fake_pid(atom()) -> pid().
-spec version_compare(string(), string()) -> 'lt' | 'eq' | 'gt'.
-spec version_compare
        (string(), string(), ('lt' | 'lte' | 'eq' | 'gte' | 'gt')) -> boolean().
-spec version_minor_equivalent(string(), string()) -> boolean().
-spec dict_cons(any(), any(), dict:dict()) -> dict:dict().
-spec orddict_cons(any(), any(), orddict:orddict()) -> orddict:orddict().
-spec gb_trees_cons(any(), any(), gb_trees:tree()) -> gb_trees:tree().
-spec gb_trees_fold(fun ((any(), any(), A) -> A), A, gb_trees:tree()) -> A.
-spec gb_trees_foreach(fun ((any(), any()) -> any()), gb_trees:tree()) ->
          'ok'.
-spec all_module_attributes(atom()) -> [{atom(), atom(), [term()]}].
-spec build_acyclic_graph
        (graph_vertex_fun(), graph_edge_fun(), [{atom(), [term()]}]) ->
            rabbit_types:ok_or_error2(
              digraph:graph(),
              {'vertex', 'duplicate', digraph:vertex()} |
              {'edge',
                ({bad_vertex, digraph:vertex()} |
                 {bad_edge, [digraph:vertex()]}),
                digraph:vertex(), digraph:vertex()}).
-spec const(A) -> thunk(A).
-spec ntoa(inet:ip_address()) -> string().
-spec ntoab(inet:ip_address()) -> string().
-spec is_process_alive(pid()) -> boolean().
-spec pget(term(), [term()]) -> term().
-spec pget(term(), [term()], term()) -> term().
-spec pget_or_die(term(), [term()]) -> term() | no_return().
-spec pmerge(term(), term(), [term()]) -> [term()].
-spec plmerge([term()], [term()]) -> [term()].
-spec pset(term(), term(), [term()]) -> [term()].
-spec format_message_queue(any(), priority_queue:q()) -> term().
-spec append_rpc_all_nodes([node()], atom(), atom(), [any()]) -> [any()].
-spec os_cmd(string()) -> string().
-spec is_os_process_alive(non_neg_integer()) -> boolean().
-spec gb_sets_difference(gb_sets:set(), gb_sets:set()) -> gb_sets:set().
-spec version() -> string().
-spec otp_release() -> string().
-spec otp_system_version() -> string().
-spec platform_and_version() -> string().
-spec which_applications() -> [{atom(), string(), string()}].
-spec sequence_error([({'error', any()} | any())]) ->
          {'error', any()} | any().
-spec check_expiry(integer()) -> rabbit_types:ok_or_error(any()).
-spec base64url(binary()) -> string().
-spec interval_operation
        ({atom(), atom(), any()}, float(), non_neg_integer(), non_neg_integer(),
         non_neg_integer()) ->
            {any(), non_neg_integer()}.
-spec ensure_timer(A, non_neg_integer(), non_neg_integer(), any()) -> A.
-spec stop_timer(A, non_neg_integer()) -> A.
-spec send_after(non_neg_integer(), pid(), any()) -> tref().
-spec cancel_timer(tref()) -> 'ok'.
-spec get_parent() -> pid().
-spec store_proc_name(atom(), rabbit_types:proc_name()) -> ok.
-spec store_proc_name(rabbit_types:proc_type_and_name()) -> ok.
-spec get_proc_name() -> rabbit_types:proc_name().
-spec moving_average(float(), float(), float(), float() | 'undefined') ->
          float().
-spec get_env(atom(), atom(), term())  -> term().
-spec get_channel_operation_timeout() -> non_neg_integer().
-spec random(non_neg_integer()) -> non_neg_integer().
-spec rpc_call(node(), atom(), atom(), [any()]) -> any().
<<<<<<< HEAD
-spec rpc_call(node(), atom(), atom(), [any()], number()) -> any().
-spec report_default_thread_pool_size() -> 'ok'.
-spec get_gc_info(pid()) -> integer().
=======
-spec rpc_call(node(), atom(), atom(), [any()], infinity | non_neg_integer()) -> any().
-spec rpc_call
        (node(), atom(), atom(), [any()], reference(), pid(), infinity | non_neg_integer()) -> any().
-spec report_default_thread_pool_size() -> no_return().
-spec get_gc_info(pid()) -> [any()].
>>>>>>> 57035401
-spec group_proplists_by(fun((proplists:proplist()) -> any()),
                         list(proplists:proplist())) -> list(list(proplists:proplist())).


%%----------------------------------------------------------------------------

method_record_type(Record) ->
    element(1, Record).

polite_pause() ->
    polite_pause(3000).

polite_pause(N) ->
    receive
    after N -> done
    end.

die(Error) ->
    protocol_error(Error, "~w", [Error]).

frame_error(MethodName, BinaryFields) ->
    protocol_error(frame_error, "cannot decode ~w", [BinaryFields], MethodName).

amqp_error(Name, ExplanationFormat, Params, Method) ->
    Explanation = format(ExplanationFormat, Params),
    #amqp_error{name = Name, explanation = Explanation, method = Method}.

protocol_error(Name, ExplanationFormat, Params) ->
    protocol_error(Name, ExplanationFormat, Params, none).

protocol_error(Name, ExplanationFormat, Params, Method) ->
    protocol_error(amqp_error(Name, ExplanationFormat, Params, Method)).

protocol_error(#amqp_error{} = Error) ->
    exit(Error).

not_found(R) -> protocol_error(not_found, "no ~s", [rs(R)]).

absent(#amqqueue{name = QueueName, pid = QPid, durable = true}, nodedown) ->
    %% The assertion of durability is mainly there because we mention
    %% durability in the error message. That way we will hopefully
    %% notice if at some future point our logic changes s.t. we get
    %% here with non-durable queues.
    protocol_error(not_found,
                   "home node '~s' of durable ~s is down or inaccessible",
                   [node(QPid), rs(QueueName)]);

absent(#amqqueue{name = QueueName}, stopped) ->
    protocol_error(not_found,
                   "~s process is stopped by supervisor", [rs(QueueName)]);

absent(#amqqueue{name = QueueName}, crashed) ->
    protocol_error(not_found,
                   "~s has crashed and failed to restart", [rs(QueueName)]);

absent(#amqqueue{name = QueueName}, timeout) ->
    protocol_error(not_found,
                   "failed to perform operation on ~s due to timeout", [rs(QueueName)]).

type_class(byte)          -> int;
type_class(short)         -> int;
type_class(signedint)     -> int;
type_class(long)          -> int;
type_class(decimal)       -> int;
type_class(unsignedbyte)  -> int;
type_class(unsignedshort) -> int;
type_class(unsignedint)   -> int;
type_class(float)         -> float;
type_class(double)        -> float;
type_class(Other)         -> Other.

assert_args_equivalence(Orig, New, Name, Keys) ->
    [assert_args_equivalence1(Orig, New, Name, Key) || Key <- Keys],
    ok.

assert_args_equivalence1(Orig, New, Name, Key) ->
    {Orig1, New1} = {table_lookup(Orig, Key), table_lookup(New, Key)},
    case {Orig1, New1} of
        {Same, Same} ->
            ok;
        {{OrigType, OrigVal}, {NewType, NewVal}} ->
            case type_class(OrigType) == type_class(NewType) andalso
                 OrigVal == NewVal of
                 true  -> ok;
                 false -> assert_field_equivalence(OrigVal, NewVal, Name, Key)
            end;
        {OrigTypeVal, NewTypeVal} ->
            assert_field_equivalence(OrigTypeVal, NewTypeVal, Name, Key)
    end.

assert_field_equivalence(_Orig, _Orig, _Name, _Key) ->
    ok;
assert_field_equivalence(Orig, New, Name, Key) ->
    equivalence_fail(Orig, New, Name, Key).

equivalence_fail(Orig, New, Name, Key) ->
    protocol_error(precondition_failed, "inequivalent arg '~s' "
                   "for ~s: received ~s but current is ~s",
                   [Key, rs(Name), val(New), val(Orig)]).

val(undefined) ->
    "none";
val({Type, Value}) ->
    ValFmt = case is_binary(Value) of
                 true  -> "~s";
                 false -> "~p"
             end,
    format("the value '" ++ ValFmt ++ "' of type '~s'", [Value, Type]);
val(Value) ->
    format(case is_binary(Value) of
               true  -> "'~s'";
               false -> "'~p'"
           end, [Value]).

%% Normally we'd call mnesia:dirty_read/1 here, but that is quite
%% expensive due to general mnesia overheads (figuring out table types
%% and locations, etc). We get away with bypassing these because we
%% know that the tables we are looking at here
%% - are not the schema table
%% - have a local ram copy
%% - do not have any indices
dirty_read({Table, Key}) ->
    case ets:lookup(Table, Key) of
        [Result] -> {ok, Result};
        []       -> {error, not_found}
    end.

table_lookup(Table, Key) ->
    case lists:keysearch(Key, 1, Table) of
        {value, {_, TypeBin, ValueBin}} -> {TypeBin, ValueBin};
        false                           -> undefined
    end.

set_table_value(Table, Key, Type, Value) ->
    sort_field_table(
      lists:keystore(Key, 1, Table, {Key, Type, Value})).

r(#resource{virtual_host = VHostPath}, Kind, Name) ->
    #resource{virtual_host = VHostPath, kind = Kind, name = Name};
r(VHostPath, Kind, Name) ->
    #resource{virtual_host = VHostPath, kind = Kind, name = Name}.

r(VHostPath, Kind) ->
    #resource{virtual_host = VHostPath, kind = Kind, name = '_'}.

r_arg(#resource{virtual_host = VHostPath}, Kind, Table, Key) ->
    r_arg(VHostPath, Kind, Table, Key);
r_arg(VHostPath, Kind, Table, Key) ->
    case table_lookup(Table, Key) of
        {longstr, NameBin} -> r(VHostPath, Kind, NameBin);
        undefined          -> undefined;
        {Type, _}          -> {error, {invalid_type, Type}}
    end.

rs(#resource{virtual_host = VHostPath, kind = topic, name = Name}) ->
    format("'~s' in vhost '~s'", [Name, VHostPath]);
rs(#resource{virtual_host = VHostPath, kind = Kind, name = Name}) ->
    format("~s '~s' in vhost '~s'", [Kind, Name, VHostPath]).

enable_cover() -> enable_cover(["."]).

enable_cover(Dirs) ->
    lists:foldl(fun (Dir, ok) ->
                        case cover:compile_beam_directory(
                               filename:join(lists:concat([Dir]),"ebin")) of
                            {error, _} = Err -> Err;
                            _                -> ok
                        end;
                    (_Dir, Err) ->
                        Err
                end, ok, Dirs).

start_cover(NodesS) ->
    {ok, _} = cover:start([rabbit_nodes_common:make(N) || N <- NodesS]),
    ok.

report_cover() -> report_cover(["."]).

report_cover(Dirs) -> [report_cover1(lists:concat([Dir])) || Dir <- Dirs], ok.

report_cover1(Root) ->
    Dir = filename:join(Root, "cover"),
    ok = filelib:ensure_dir(filename:join(Dir, "junk")),
    lists:foreach(fun (F) -> file:delete(F) end,
                  filelib:wildcard(filename:join(Dir, "*.html"))),
    {ok, SummaryFile} = file:open(filename:join(Dir, "summary.txt"), [write]),
    {CT, NCT} =
        lists:foldl(
          fun (M,{CovTot, NotCovTot}) ->
                  {ok, {M, {Cov, NotCov}}} = cover:analyze(M, module),
                  ok = report_coverage_percentage(SummaryFile,
                                                  Cov, NotCov, M),
                  {ok,_} = cover:analyze_to_file(
                             M,
                             filename:join(Dir, atom_to_list(M) ++ ".html"),
                             [html]),
                  {CovTot+Cov, NotCovTot+NotCov}
          end,
          {0, 0},
          lists:sort(cover:modules())),
    ok = report_coverage_percentage(SummaryFile, CT, NCT, 'TOTAL'),
    ok = file:close(SummaryFile),
    ok.

report_coverage_percentage(File, Cov, NotCov, Mod) ->
    io:fwrite(File, "~6.2f ~p~n",
              [if
                   Cov+NotCov > 0 -> 100.0*Cov/(Cov+NotCov);
                   true -> 100.0
               end,
               Mod]).

confirm_to_sender(Pid, MsgSeqNos) ->
    gen_server2:cast(Pid, {confirm, MsgSeqNos, self()}).

%% @doc Halts the emulator returning the given status code to the os.
%% On Windows this function will block indefinitely so as to give the io
%% subsystem time to flush stdout completely.
quit(Status) ->
    case os:type() of
        {unix,  _} -> halt(Status);
        {win32, _} -> init:stop(Status),
                      receive
                      after infinity -> ok
                      end
    end.

throw_on_error(E, Thunk) ->
    case Thunk() of
        {error, Reason} -> throw({E, Reason});
        {ok, Res}       -> Res;
        Res             -> Res
    end.

with_exit_handler(Handler, Thunk) ->
    try
        Thunk()
    catch
        exit:{R, _}      when ?IS_BENIGN_EXIT(R) -> Handler();
        exit:{{R, _}, _} when ?IS_BENIGN_EXIT(R) -> Handler()
    end.

is_abnormal_exit(R)      when ?IS_BENIGN_EXIT(R) -> false;
is_abnormal_exit({R, _}) when ?IS_BENIGN_EXIT(R) -> false;
is_abnormal_exit(_)                              -> true.

filter_exit_map(F, L) ->
    Ref = make_ref(),
    lists:filter(fun (R) -> R =/= Ref end,
                 [with_exit_handler(
                    fun () -> Ref end,
                    fun () -> F(I) end) || I <- L]).


with_user(Username, Thunk) ->
    fun () ->
            case mnesia:read({rabbit_user, Username}) of
                [] ->
                    mnesia:abort({no_such_user, Username});
                [_U] ->
                    Thunk()
            end
    end.

execute_mnesia_transaction(TxFun) ->
    %% Making this a sync_transaction allows us to use dirty_read
    %% elsewhere and get a consistent result even when that read
    %% executes on a different node.
    case worker_pool:submit(
           fun () ->
                   case mnesia:is_transaction() of
                       false -> DiskLogBefore = mnesia_dumper:get_log_writes(),
                                Res = mnesia:sync_transaction(TxFun),
                                DiskLogAfter  = mnesia_dumper:get_log_writes(),
                                case DiskLogAfter == DiskLogBefore of
                                    true  -> file_handle_cache_stats:update(
                                              mnesia_ram_tx),
                                             Res;
                                    false -> file_handle_cache_stats:update(
                                              mnesia_disk_tx),
                                             {sync, Res}
                                end;
                       true  -> mnesia:sync_transaction(TxFun)
                   end
           end, single) of
        {sync, {atomic,  Result}} -> mnesia_sync:sync(), Result;
        {sync, {aborted, Reason}} -> throw({error, Reason});
        {atomic,  Result}         -> Result;
        {aborted, Reason}         -> throw({error, Reason})
    end.

%% Like execute_mnesia_transaction/1 with additional Pre- and Post-
%% commit function
execute_mnesia_transaction(TxFun, PrePostCommitFun) ->
    case mnesia:is_transaction() of
        true  -> throw(unexpected_transaction);
        false -> ok
    end,
    PrePostCommitFun(execute_mnesia_transaction(
                       fun () ->
                               Result = TxFun(),
                               PrePostCommitFun(Result, true),
                               Result
                       end), false).

%% Like execute_mnesia_transaction/2, but TxFun is expected to return a
%% TailFun which gets called (only) immediately after the tx commit
execute_mnesia_tx_with_tail(TxFun) ->
    case mnesia:is_transaction() of
        true  -> execute_mnesia_transaction(TxFun);
        false -> TailFun = execute_mnesia_transaction(TxFun),
                 TailFun()
    end.

ensure_ok(ok, _) -> ok;
ensure_ok({error, Reason}, ErrorTag) -> throw({error, {ErrorTag, Reason}}).

tcp_name(Prefix, IPAddress, Port)
  when is_atom(Prefix) andalso is_number(Port) ->
    list_to_atom(
      format("~w_~s:~w", [Prefix, inet_parse:ntoa(IPAddress), Port])).

format_inet_error(E) -> format("~w (~s)", [E, format_inet_error0(E)]).

format_inet_error0(address) -> "cannot connect to host/port";
format_inet_error0(timeout) -> "timed out";
format_inet_error0(Error)   -> inet:format_error(Error).

%% This is a modified version of Luke Gorrie's pmap -
%% http://lukego.livejournal.com/6753.html - that doesn't care about
%% the order in which results are received.
%%
%% WARNING: This is is deliberately lightweight rather than robust -- if F
%% throws, upmap will hang forever, so make sure F doesn't throw!
upmap(F, L) ->
    Parent = self(),
    Ref = make_ref(),
    [receive {Ref, Result} -> Result end
     || _ <- [spawn(fun () -> Parent ! {Ref, F(X)} end) || X <- L]].

map_in_order(F, L) ->
    lists:reverse(
      lists:foldl(fun (E, Acc) -> [F(E) | Acc] end, [], L)).

%% Apply a pre-post-commit function to all entries in a table that
%% satisfy a predicate, and return those entries.
%%
%% We ignore entries that have been modified or removed.
table_filter(Pred, PrePostCommitFun, TableName) ->
    lists:foldl(
      fun (E, Acc) ->
              case execute_mnesia_transaction(
                     fun () -> mnesia:match_object(TableName, E, read) =/= []
                                   andalso Pred(E) end,
                     fun (false, _Tx) -> false;
                         (true,   Tx) -> PrePostCommitFun(E, Tx), true
                     end) of
                  false -> Acc;
                  true  -> [E | Acc]
              end
      end, [], dirty_read_all(TableName)).

dirty_read_all(TableName) ->
    mnesia:dirty_select(TableName, [{'$1',[],['$1']}]).

dirty_foreach_key(F, TableName) ->
    dirty_foreach_key1(F, TableName, mnesia:dirty_first(TableName)).

dirty_foreach_key1(_F, _TableName, '$end_of_table') ->
    ok;
dirty_foreach_key1(F, TableName, K) ->
    case catch mnesia:dirty_next(TableName, K) of
        {'EXIT', _} ->
            aborted;
        NextKey ->
            F(K),
            dirty_foreach_key1(F, TableName, NextKey)
    end.

dirty_dump_log(FileName) ->
    {ok, LH} = disk_log:open([{name, dirty_dump_log},
                              {mode, read_only},
                              {file, FileName}]),
    dirty_dump_log1(LH, disk_log:chunk(LH, start)),
    disk_log:close(LH).

dirty_dump_log1(_LH, eof) ->
    io:format("Done.~n");
dirty_dump_log1(LH, {K, Terms}) ->
    io:format("Chunk: ~p~n", [Terms]),
    dirty_dump_log1(LH, disk_log:chunk(LH, K));
dirty_dump_log1(LH, {K, Terms, BadBytes}) ->
    io:format("Bad Chunk, ~p: ~p~n", [BadBytes, Terms]),
    dirty_dump_log1(LH, disk_log:chunk(LH, K)).

format(Fmt, Args) -> lists:flatten(io_lib:format(Fmt, Args)).

format_many(List) ->
    lists:flatten([io_lib:format(F ++ "~n", A) || {F, A} <- List]).

format_stderr(Fmt, Args) ->
    io:format(standard_error, Fmt, Args),
    ok.

unfold(Fun, Init) ->
    unfold(Fun, [], Init).

unfold(Fun, Acc, Init) ->
    case Fun(Init) of
        {true, E, I} -> unfold(Fun, [E|Acc], I);
        false -> {Acc, Init}
    end.

ceil(N) ->
    T = trunc(N),
    case N == T of
        true  -> T;
        false -> 1 + T
    end.

queue_fold(Fun, Init, Q) ->
    case queue:out(Q) of
        {empty, _Q}      -> Init;
        {{value, V}, Q1} -> queue_fold(Fun, Fun(V, Init), Q1)
    end.

%% Sorts a list of AMQP table fields as per the AMQP spec
sort_field_table([]) ->
    [];
sort_field_table(Arguments) ->
    lists:keysort(1, Arguments).

atom_to_binary(A) ->
    list_to_binary(atom_to_list(A)).

%% This provides a string representation of a pid that is the same
%% regardless of what node we are running on. The representation also
%% permits easy identification of the pid's node.
pid_to_string(Pid) when is_pid(Pid) ->
    {Node, Cre, Id, Ser} = decompose_pid(Pid),
    format("<~s.~B.~B.~B>", [Node, Cre, Id, Ser]).

%% inverse of above
string_to_pid(Str) ->
    Err = {error, {invalid_pid_syntax, Str}},
    %% The \ before the trailing $ is only there to keep emacs
    %% font-lock from getting confused.
    case re:run(Str, "^<(.*)\\.(\\d+)\\.(\\d+)\\.(\\d+)>\$",
                [{capture,all_but_first,list}]) of
        {match, [NodeStr, CreStr, IdStr, SerStr]} ->
            [Cre, Id, Ser] = lists:map(fun list_to_integer/1,
                                       [CreStr, IdStr, SerStr]),
            compose_pid(list_to_atom(NodeStr), Cre, Id, Ser);
        nomatch ->
            throw(Err)
    end.

pid_change_node(Pid, NewNode) ->
    {_OldNode, Cre, Id, Ser} = decompose_pid(Pid),
    compose_pid(NewNode, Cre, Id, Ser).

%% node(node_to_fake_pid(Node)) =:= Node.
node_to_fake_pid(Node) ->
    compose_pid(Node, 0, 0, 0).

decompose_pid(Pid) when is_pid(Pid) ->
    %% see http://erlang.org/doc/apps/erts/erl_ext_dist.html (8.10 and
    %% 8.7)
    Node = node(Pid),
    BinPid = term_to_binary(Pid),
    ByteSize = byte_size(BinPid),
    NodeByteSize = (ByteSize - 11),
    <<131, 103, _NodePrefix:NodeByteSize/binary, Id:32, Ser:32, Cre:8>> = BinPid,
    {Node, Cre, Id, Ser}.

compose_pid(Node, Cre, Id, Ser) ->
    <<131,NodeEnc/binary>> = term_to_binary(Node),
    binary_to_term(<<131,103,NodeEnc/binary,Id:32,Ser:32,Cre:8>>).

version_compare(A, B, eq)  -> rabbit_semver:eql(A, B);
version_compare(A, B, lt)  -> rabbit_semver:lt(A, B);
version_compare(A, B, lte) -> rabbit_semver:lte(A, B);
version_compare(A, B, gt)  -> rabbit_semver:gt(A, B);
version_compare(A, B, gte) -> rabbit_semver:gte(A, B).

version_compare(A, B) ->
    case version_compare(A, B, lt) of
        true -> lt;
        false -> case version_compare(A, B, gt) of
                     true -> gt;
                     false -> eq
                 end
    end.

%% a.b.c and a.b.d match, but a.b.c and a.d.e don't. If
%% versions do not match that pattern, just compare them.
%%
%% Special case for 3.6.6 because it introduced a change to the schema.
%% e.g. 3.6.6 is not compatible with 3.6.5
%% This special case can be removed once 3.6.x reaches EOL
version_minor_equivalent(A, B) ->
    {{MajA, MinA, PatchA, _}, _} = rabbit_semver:normalize(rabbit_semver:parse(A)),
    {{MajB, MinB, PatchB, _}, _} = rabbit_semver:normalize(rabbit_semver:parse(B)),

    case {MajA, MinA, MajB, MinB} of
        {3, 6, 3, 6} -> if
                            PatchA >= 6 -> PatchB >= 6;
                            PatchA < 6  -> PatchB < 6;
                            true -> false
                        end;
        _            -> MajA =:= MajB andalso MinA =:= MinB
    end.

dict_cons(Key, Value, Dict) ->
    dict:update(Key, fun (List) -> [Value | List] end, [Value], Dict).

orddict_cons(Key, Value, Dict) ->
    orddict:update(Key, fun (List) -> [Value | List] end, [Value], Dict).

maps_cons(Key, Value, Map) ->
    maps:update_with(Key, fun (List) -> [Value | List] end, [Value], Map).

gb_trees_cons(Key, Value, Tree) ->
    case gb_trees:lookup(Key, Tree) of
        {value, Values} -> gb_trees:update(Key, [Value | Values], Tree);
        none            -> gb_trees:insert(Key, [Value], Tree)
    end.

gb_trees_fold(Fun, Acc, Tree) ->
    gb_trees_fold1(Fun, Acc, gb_trees:next(gb_trees:iterator(Tree))).

gb_trees_fold1(_Fun, Acc, none) ->
    Acc;
gb_trees_fold1(Fun, Acc, {Key, Val, It}) ->
    gb_trees_fold1(Fun, Fun(Key, Val, Acc), gb_trees:next(It)).

gb_trees_foreach(Fun, Tree) ->
    gb_trees_fold(fun (Key, Val, Acc) -> Fun(Key, Val), Acc end, ok, Tree).

module_attributes(Module) ->
    try
        Module:module_info(attributes)
    catch
        _:undef ->
            io:format("WARNING: module ~p not found, so not scanned for boot steps.~n",
                      [Module]),
            []
    end.

all_module_attributes(Name) ->
    Targets =
        lists:usort(
          lists:append(
            [[{App, Module} || Module <- Modules] ||
                {App, _, _}   <- application:loaded_applications(),
                {ok, Modules} <- [application:get_key(App, modules)]])),
    lists:foldl(
      fun ({App, Module}, Acc) ->
              case lists:append([Atts || {N, Atts} <- module_attributes(Module),
                                         N =:= Name]) of
                  []   -> Acc;
                  Atts -> [{App, Module, Atts} | Acc]
              end
      end, [], Targets).

build_acyclic_graph(VertexFun, EdgeFun, Graph) ->
    G = digraph:new([acyclic]),
    try
        _ = [case digraph:vertex(G, Vertex) of
                 false -> digraph:add_vertex(G, Vertex, Label);
                 _     -> ok = throw({graph_error, {vertex, duplicate, Vertex}})
             end || GraphElem       <- Graph,
                    {Vertex, Label} <- VertexFun(GraphElem)],
        [case digraph:add_edge(G, From, To) of
             {error, E} -> throw({graph_error, {edge, E, From, To}});
             _          -> ok
         end || GraphElem  <- Graph,
                {From, To} <- EdgeFun(GraphElem)],
        {ok, G}
    catch {graph_error, Reason} ->
            true = digraph:delete(G),
            {error, Reason}
    end.

const(X) -> fun () -> X end.

%% Format IPv4-mapped IPv6 addresses as IPv4, since they're what we see
%% when IPv6 is enabled but not used (i.e. 99% of the time).
ntoa({0,0,0,0,0,16#ffff,AB,CD}) ->
    inet_parse:ntoa({AB bsr 8, AB rem 256, CD bsr 8, CD rem 256});
ntoa(IP) ->
    inet_parse:ntoa(IP).

ntoab(IP) ->
    Str = ntoa(IP),
    case string:str(Str, ":") of
        0 -> Str;
        _ -> "[" ++ Str ++ "]"
    end.

%% We try to avoid reconnecting to down nodes here; this is used in a
%% loop in rabbit_amqqueue:on_node_down/1 and any delays we incur
%% would be bad news.
%%
%% See also rabbit_mnesia:is_process_alive/1 which also requires the
%% process be in the same running cluster as us (i.e. not partitioned
%% or some random node).
is_process_alive(Pid) when node(Pid) =:= node() ->
    erlang:is_process_alive(Pid);
is_process_alive(Pid) ->
    Node = node(Pid),
    lists:member(Node, [node() | nodes()]) andalso
        rpc:call(Node, erlang, is_process_alive, [Pid]) =:= true.

pget(K, P) ->
    case lists:keyfind(K, 1, P) of
        {K, V} ->
            V;
        _ ->
            undefined
    end.
pget(K, P, D) ->
    case lists:keyfind(K, 1, P) of
        {K, V} ->
            V;
        _ ->
            D
    end.

pget_or_die(K, P) ->
    case proplists:get_value(K, P) of
        undefined -> exit({error, key_missing, K});
        V         -> V
    end.

pupdate(K, UpdateFun, P) ->
    case lists:keyfind(K, 1, P) of
        {K, V} ->
            pset(K, UpdateFun(V), P);
        _ ->
            undefined
    end.

%% property merge
pmerge(Key, Val, List) ->
      case proplists:is_defined(Key, List) of
              true -> List;
              _    -> [{Key, Val} | List]
      end.

%% proplists merge
plmerge(P1, P2) ->
    %% Value from P1 suppresses value from P2
    maps:to_list(maps:merge(maps:from_list(P2),
                            maps:from_list(P1))).

%% groups a list of proplists by a key function
group_proplists_by(KeyFun, ListOfPropLists) ->
    Res = lists:foldl(fun(P, Agg) ->
                        Key = KeyFun(P),
                        Val = case maps:find(Key, Agg) of
                            {ok, O} -> [P|O];
                            error   -> [P]
                        end,
                        maps:put(Key, Val, Agg)
                      end, #{}, ListOfPropLists),
    [ X || {_, X} <- maps:to_list(Res)].

pset(Key, Value, List) -> [{Key, Value} | proplists:delete(Key, List)].

format_message_queue(_Opt, MQ) ->
    Len = priority_queue:len(MQ),
    {Len,
     case Len > 100 of
         false -> priority_queue:to_list(MQ);
         true  -> {summary,
                   maps:to_list(
                     lists:foldl(
                       fun ({P, V}, Counts) ->
                               maps:update_with(
                                 {P, format_message_queue_entry(V)},
                                 fun(Old) -> Old + 1 end, 1, Counts)
                       end, maps:new(), priority_queue:to_list(MQ)))}
     end}.

format_message_queue_entry(V) when is_atom(V) ->
    V;
format_message_queue_entry(V) when is_tuple(V) ->
    list_to_tuple([format_message_queue_entry(E) || E <- tuple_to_list(V)]);
format_message_queue_entry(_V) ->
    '_'.

append_rpc_all_nodes(Nodes, M, F, A) ->
    {ResL, _} = rpc:multicall(Nodes, M, F, A),
    lists:append([case Res of
                      {badrpc, _} -> [];
                      _           -> Res
                  end || Res <- ResL]).

os_cmd(Command) ->
    case os:type() of
        {win32, _} ->
            %% Clink workaround; see
            %% http://code.google.com/p/clink/issues/detail?id=141
            os:cmd(" " ++ Command);
        _ ->
            %% Don't just return "/bin/sh: <cmd>: not found" if not found
            Exec = hd(string:tokens(Command, " ")),
            case os:find_executable(Exec) of
                false -> throw({command_not_found, Exec});
                _     -> os:cmd(Command)
            end
    end.

is_os_process_alive(Pid) ->
    with_os([{unix, fun () ->
                            run_ps(Pid) =:= 0
                    end},
             {win32, fun () ->
                             Cmd = "tasklist /nh /fi \"pid eq " ++
                                 rabbit_data_coercion:to_list(Pid) ++ "\" ",
                             Res = os_cmd(Cmd ++ "2>&1"),
                             case re:run(Res, "erl\\.exe", [{capture, none}]) of
                                 match -> true;
                                 _     -> false
                             end
                     end}]).

with_os(Handlers) ->
    {OsFamily, _} = os:type(),
    case proplists:get_value(OsFamily, Handlers) of
        undefined -> throw({unsupported_os, OsFamily});
        Handler   -> Handler()
    end.

run_ps(Pid) ->
    Cmd  = "ps -p " ++ rabbit_data_coercion:to_list(Pid),
    Port = erlang:open_port({spawn, Cmd},
                            [exit_status, {line, 16384},
                             use_stdio, stderr_to_stdout]),
    exit_loop(Port).

exit_loop(Port) ->
    receive
        {Port, {exit_status, Rc}} -> Rc;
        {Port, _}                 -> exit_loop(Port)
    end.

gb_sets_difference(S1, S2) ->
    gb_sets:fold(fun gb_sets:delete_any/2, S1, S2).

version() ->
    {ok, VSN} = application:get_key(rabbit, vsn),
    VSN.

%% See http://www.erlang.org/doc/system_principles/versions.html
otp_release() ->
    File = filename:join([code:root_dir(), "releases",
                          erlang:system_info(otp_release), "OTP_VERSION"]),
    case file:read_file(File) of
        {ok, VerBin} ->
            %% 17.0 or later, we need the file for the minor version
            string:strip(binary_to_list(VerBin), both, $\n);
        {error, _} ->
            %% R16B03 or earlier (no file, otp_release is correct)
            %% or we couldn't read the file (so this is best we can do)
            erlang:system_info(otp_release)
    end.

platform_and_version() ->
    string:join(["Erlang/OTP", otp_release()], " ").

otp_system_version() ->
    string:strip(erlang:system_info(system_version), both, $\n).

%% application:which_applications(infinity) is dangerous, since it can
%% cause deadlocks on shutdown. So we have to use a timeout variant,
%% but w/o creating spurious timeout errors. The timeout value is twice
%% that of gen_server:call/2.
which_applications() ->
    try
        application:which_applications(10000)
    catch
        exit:{timeout, _} -> []
    end.

sequence_error([T])                      -> T;
sequence_error([{error, _} = Error | _]) -> Error;
sequence_error([_ | Rest])               -> sequence_error(Rest).

check_expiry(N) when N < 0                 -> {error, {value_negative, N}};
check_expiry(_N)                           -> ok.

base64url(In) ->
    lists:reverse(lists:foldl(fun ($\+, Acc) -> [$\- | Acc];
                                  ($\/, Acc) -> [$\_ | Acc];
                                  ($\=, Acc) -> Acc;
                                  (Chr, Acc) -> [Chr | Acc]
                              end, [], base64:encode_to_string(In))).

%% Ideally, you'd want Fun to run every IdealInterval. but you don't
%% want it to take more than MaxRatio of IdealInterval. So if it takes
%% more then you want to run it less often. So we time how long it
%% takes to run, and then suggest how long you should wait before
%% running it again with a user specified max interval. Times are in millis.
interval_operation({M, F, A}, MaxRatio, MaxInterval, IdealInterval, LastInterval) ->
    {Micros, Res} = timer:tc(M, F, A),
    {Res, case {Micros > 1000 * (MaxRatio * IdealInterval),
                Micros > 1000 * (MaxRatio * LastInterval)} of
              {true,  true}  -> lists:min([MaxInterval,
                                           round(LastInterval * 1.5)]);
              {true,  false} -> LastInterval;
              {false, false} -> lists:max([IdealInterval,
                                           round(LastInterval / 1.5)])
          end}.

ensure_timer(State, Idx, After, Msg) ->
    case element(Idx, State) of
        undefined -> TRef = send_after(After, self(), Msg),
                     setelement(Idx, State, TRef);
        _         -> State
    end.

stop_timer(State, Idx) ->
    case element(Idx, State) of
        undefined -> State;
        TRef      -> cancel_timer(TRef),
                     setelement(Idx, State, undefined)
    end.

%% timer:send_after/3 goes through a single timer process but allows
%% long delays. erlang:send_after/3 does not have a bottleneck but
%% only allows max 2^32-1 millis.
-define(MAX_ERLANG_SEND_AFTER, 4294967295).
send_after(Millis, Pid, Msg) when Millis > ?MAX_ERLANG_SEND_AFTER ->
    {ok, Ref} = timer:send_after(Millis, Pid, Msg),
    {timer, Ref};
send_after(Millis, Pid, Msg) ->
    {erlang, erlang:send_after(Millis, Pid, Msg)}.

cancel_timer({erlang, Ref}) -> _ = erlang:cancel_timer(Ref),
                               ok;
cancel_timer({timer, Ref})  -> {ok, cancel} = timer:cancel(Ref),
                               ok.

store_proc_name(Type, ProcName) -> store_proc_name({Type, ProcName}).
store_proc_name(TypeProcName)   -> put(process_name, TypeProcName).

get_proc_name() ->
    case get(process_name) of
        undefined ->
            undefined;
        {_Type, Name} ->
            {ok, Name}
    end.

%% application:get_env/3 is only available in R16B01 or later.
get_env(Application, Key, Def) ->
    case application:get_env(Application, Key) of
        {ok, Val} -> Val;
        undefined -> Def
    end.

get_channel_operation_timeout() ->
    %% Default channel_operation_timeout set to net_ticktime + 10s to
    %% give allowance for any down messages to be received first,
    %% whenever it is used for cross-node calls with timeouts.
    Default = (net_kernel:get_net_ticktime() + 10) * 1000,
    application:get_env(rabbit, channel_operation_timeout, Default).

moving_average(_Time, _HalfLife, Next, undefined) ->
    Next;
%% We want the Weight to decrease as Time goes up (since Weight is the
%% weight for the current sample, not the new one), so that the moving
%% average decays at the same speed regardless of how long the time is
%% between samplings. So we want Weight = math:exp(Something), where
%% Something turns out to be negative.
%%
%% We want to determine Something here in terms of the Time taken
%% since the last measurement, and a HalfLife. So we want Weight =
%% math:exp(Time * Constant / HalfLife). What should Constant be? We
%% want Weight to be 0.5 when Time = HalfLife.
%%
%% Plug those numbers in and you get 0.5 = math:exp(Constant). Take
%% the log of each side and you get math:log(0.5) = Constant.
moving_average(Time,  HalfLife,  Next, Current) ->
    Weight = math:exp(Time * math:log(0.5) / HalfLife),
    Next * (1 - Weight) + Current * Weight.

random(N) ->
    rand:uniform(N).

%% Moved from rabbit/src/rabbit_cli.erl
%% If the server we are talking to has non-standard net_ticktime, and
%% our connection lasts a while, we could get disconnected because of
%% a timeout unless we set our ticktime to be the same. So let's do
%% that.
rpc_call(Node, Mod, Fun, Args) ->
    rpc_call(Node, Mod, Fun, Args, ?RPC_TIMEOUT).

rpc_call(Node, Mod, Fun, Args, Timeout) ->
    case rpc:call(Node, net_kernel, get_net_ticktime, [], Timeout) of
        {badrpc, _} = E -> E;
        Time            -> _ = net_kernel:set_net_ticktime(Time, 0),
                           rpc:call(Node, Mod, Fun, Args, Timeout)
    end.

guess_number_of_cpu_cores() ->
    case erlang:system_info(logical_processors_available) of
        unknown -> % Happens on Mac OS X.
            erlang:system_info(schedulers);
        N -> N
    end.

%% Discussion of choosen values is at
%% https://github.com/rabbitmq/rabbitmq-server/issues/151
guess_default_thread_pool_size() ->
    PoolSize = 16 * guess_number_of_cpu_cores(),
    min(1024, max(64, PoolSize)).

report_default_thread_pool_size() ->
    io:format("~b", [guess_default_thread_pool_size()]),
    erlang:halt(0).

get_gc_info(Pid) ->
    {garbage_collection, GC} = erlang:process_info(Pid, garbage_collection),
    case proplists:get_value(max_heap_size, GC) of
        I when is_integer(I) ->
            GC;
        undefined ->
            GC;
        Map ->
            lists:keyreplace(max_heap_size, 1, GC,
                             {max_heap_size, maps:get(size, Map)})
    end.

%% -------------------------------------------------------------------------
%% Begin copypasta from gen_server2.erl

get_parent() ->
    case get('$ancestors') of
        [Parent | _] when is_pid (Parent) -> Parent;
        [Parent | _] when is_atom(Parent) -> name_to_pid(Parent);
        _ -> exit(process_was_not_started_by_proc_lib)
    end.

name_to_pid(Name) ->
    case whereis(Name) of
        undefined -> case whereis_name(Name) of
                         undefined -> exit(could_not_find_registerd_name);
                         Pid       -> Pid
                     end;
        Pid       -> Pid
    end.

whereis_name(Name) ->
    case ets:lookup(global_names, Name) of
        [{_Name, Pid, _Method, _RPid, _Ref}] ->
            if node(Pid) == node() -> case erlang:is_process_alive(Pid) of
                                          true  -> Pid;
                                          false -> undefined
                                      end;
               true                -> Pid
            end;
        [] -> undefined
    end.

%% End copypasta from gen_server2.erl
%% -------------------------------------------------------------------------<|MERGE_RESOLUTION|>--- conflicted
+++ resolved
@@ -266,17 +266,9 @@
 -spec get_channel_operation_timeout() -> non_neg_integer().
 -spec random(non_neg_integer()) -> non_neg_integer().
 -spec rpc_call(node(), atom(), atom(), [any()]) -> any().
-<<<<<<< HEAD
--spec rpc_call(node(), atom(), atom(), [any()], number()) -> any().
--spec report_default_thread_pool_size() -> 'ok'.
--spec get_gc_info(pid()) -> integer().
-=======
 -spec rpc_call(node(), atom(), atom(), [any()], infinity | non_neg_integer()) -> any().
--spec rpc_call
-        (node(), atom(), atom(), [any()], reference(), pid(), infinity | non_neg_integer()) -> any().
 -spec report_default_thread_pool_size() -> no_return().
 -spec get_gc_info(pid()) -> [any()].
->>>>>>> 57035401
 -spec group_proplists_by(fun((proplists:proplist()) -> any()),
                          list(proplists:proplist())) -> list(list(proplists:proplist())).
 
