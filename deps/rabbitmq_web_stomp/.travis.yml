# vim:sw=2:et:

# Use a real VM so we can install all the packages we want.
sudo: required

language: erlang
notifications:
  email:
    - alerts@rabbitmq.com
addons:
  apt:
    sources:
      - sourceline: deb https://packages.erlang-solutions.com/ubuntu precise contrib
        key_url: https://packages.erlang-solutions.com/ubuntu/erlang_solutions.asc
    packages:
      # Use Elixir from Erlang Solutions. The provided Elixir is
      # installed with kiex but is old. By using an prebuilt Debian
      # package, we save the compilation time.
      - elixir
      - xsltproc
otp_release:
<<<<<<< HEAD
=======
  # sockjs doesn't build with R16B03
  - "17.5"
>>>>>>> df0223c0
  - "18.3"
  - "19.0"
  - "19.1"
  - "19.2"

before_script:
  # The checkout made by Travis is a "detached HEAD" and branches
  # information is missing. Our Erlang.mk's git_rmq fetch method relies
  # on it, so we need to restore it.
  #
  # We simply fetch master and, if it exists, stable branches. A branch
  # is created, pointing to the detached HEAD.
  - |
    git checkout -B "${TRAVIS_TAG:-${TRAVIS_BRANCH}}"
    git remote add upstream https://github.com/$TRAVIS_REPO_SLUG.git
    git fetch upstream stable:stable || :
    git fetch upstream master:master || :
  # Remove all kiex installations. This makes sure that the Erlang
  # Solutions one is picked: it's after the kiex installations in $PATH.
  - echo YES | kiex implode

script: make tests

cache:
  apt: true<|MERGE_RESOLUTION|>--- conflicted
+++ resolved
@@ -19,11 +19,6 @@
       - elixir
       - xsltproc
 otp_release:
-<<<<<<< HEAD
-=======
-  # sockjs doesn't build with R16B03
-  - "17.5"
->>>>>>> df0223c0
   - "18.3"
   - "19.0"
   - "19.1"
