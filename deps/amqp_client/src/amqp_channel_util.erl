%%   The contents of this file are subject to the Mozilla Public License
%%   Version 1.1 (the "License"); you may not use this file except in
%%   compliance with the License. You may obtain a copy of the License at
%%   http://www.mozilla.org/MPL/
%%
%%   Software distributed under the License is distributed on an "AS IS"
%%   basis, WITHOUT WARRANTY OF ANY KIND, either express or implied. See the
%%   License for the specific language governing rights and limitations
%%   under the License.
%%
%%   The Original Code is the RabbitMQ Erlang Client.
%%
%%   The Initial Developers of the Original Code are LShift Ltd.,
%%   Cohesive Financial Technologies LLC., and Rabbit Technologies Ltd.
%%
%%   Portions created by LShift Ltd., Cohesive Financial
%%   Technologies LLC., and Rabbit Technologies Ltd. are Copyright (C)
%%   2007 LShift Ltd., Cohesive Financial Technologies LLC., and Rabbit
%%   Technologies Ltd.;
%%
%%   All Rights Reserved.
%%
%%   Contributor(s): Ben Hood <0x6e6562@gmail.com>.

%% @private
-module(amqp_channel_util).

-include("amqp_client.hrl").

<<<<<<< HEAD
-export([terminate_channel_infrastructure/2]).
=======
-export([open_channel/5]).
>>>>>>> 3f03c6a2
-export([do/4]).

%%---------------------------------------------------------------------------
<<<<<<< HEAD

terminate_channel_infrastructure(network, Sup) ->
    [Writer] = supervisor2:find_child(Sup, writer),
    rabbit_writer:flush(Writer),
    ok;
terminate_channel_infrastructure(direct, Sup) ->
    [RChannel] = supervisor2:find_child(Sup, rabbit_channel),
    rabbit_channel:shutdown(RChannel),
    ok.
=======
%% Opening channels
%%---------------------------------------------------------------------------

open_channel(ChSupSup, ProposedNumber, MaxChannel, InfraArgs, Channels) ->
    ChannelNumber = channel_number(ProposedNumber, Channels, MaxChannel),
    {ok, ChannelSup} = amqp_channel_sup_sup:start_channel_sup(
                           ChSupSup, InfraArgs, ChannelNumber),
    [ChPid] = supervisor2:find_child(ChannelSup, channel),
    #'channel.open_ok'{} = amqp_channel:call(ChPid, #'channel.open'{}),
    erlang:monitor(process, ChPid),
    NewChannels = register_channel(ChannelNumber, ChPid, Channels),
    {ChPid, NewChannels}.

%%---------------------------------------------------------------------------
%% Do
%%---------------------------------------------------------------------------
>>>>>>> 3f03c6a2

do(network, Writer, Method, Content) ->
    case Content of
        none -> rabbit_writer:send_command_sync(Writer, Method);
        _    -> rabbit_writer:send_command_sync(Writer, Method, Content)
    end;
do(direct, RabbitChannel, Method, Content) ->
    case Content of
        none -> rabbit_channel:do(RabbitChannel, Method);
        _    -> rabbit_channel:do(RabbitChannel, Method, Content)
<<<<<<< HEAD
    end.
=======
    end.

%%---------------------------------------------------------------------------
%% Channel number/pid registration
%%---------------------------------------------------------------------------

%% New channel dictionary for keeping track of the mapping and reverse mapping
%% between the channel pid's and the channel numbers
new_channel_dict() ->
    {gb_trees:empty(), dict:new()}.

%% Returns true iff there are no channels currently registered in the given
%% dictionary
is_channel_dict_empty(_Channels = {TreeNP, _}) ->
    gb_trees:is_empty(TreeNP).

%% Returns the number of channels registered in the channels dictionary
num_channels(_Channels = {TreeNP, _}) ->
    gb_trees:size(TreeNP).

%% Register a channel in a given channel dictionary
register_channel(Number, Pid, _Channels = {TreeNP, DictPN}) ->
    case gb_trees:is_defined(Number, TreeNP) of
        false ->
            TreeNP1 = gb_trees:enter(Number, Pid, TreeNP),
            DictPN1 = dict:store(Pid, Number, DictPN),
            {TreeNP1, DictPN1};
        true ->
            erlang:error({channel_already_registered, Number})
    end.

%% Unregister a channel given its number
unregister_channel_number(Number, Channels = {TreeNP, _}) ->
    case gb_trees:lookup(Number, TreeNP) of
        {value, Pid} -> unregister_channel(Number, Pid, Channels);
        none         -> erlang:error(channel_number_not_registered)
    end.

%% Unregister a channel given its pid
unregister_channel_pid(Pid, Channels = {_, DictPN}) ->
    case dict:fetch(Pid, DictPN) of
        undefined -> erlang:error(channel_pid_not_registered);
        Number    -> unregister_channel(Number, Pid, Channels)
    end.

unregister_channel(Number, Pid, {TreeNP, DictPN}) ->
    TreeNP1 = gb_trees:delete(Number, TreeNP),
    DictPN1 = dict:erase(Pid, DictPN),
    {TreeNP1, DictPN1}.

%% Get channel pid, given its number. Returns undefined if channel number
%% is not registered.
resolve_channel_number(Number, _Channels = {TreeNP, _}) ->
    case gb_trees:lookup(Number, TreeNP) of
        {value, Pid} -> Pid;
        none         -> undefined
    end.

%% Get channel number, given its pid. Assumes pid is registered
resolve_channel_pid(Pid, _Channels = {_, DictPN}) ->
    dict:fetch(Pid, DictPN).

%% Returns true iff channel number is registered in the given channel
%% dictionary
is_channel_number_registered(Number, _Channels = {TreeNP, _}) ->
    gb_trees:is_defined(Number, TreeNP).

%% Returns true iff pid is registered in the given channel dictionary
is_channel_pid_registered(Pid, _Channels = {_, DictPN}) ->
    dict:is_key(Pid, DictPN).

%% Returns an available channel number in the given channel dictionary
channel_number(none, Channels, 0) ->
    channel_number(none, Channels, ?MAX_CHANNEL_NUMBER);
channel_number(none, _Channels = {TreeNP, _}, MaxChannel) ->
    case gb_trees:is_empty(TreeNP) of
        true ->
            1;
        false ->
            {Smallest, _} = gb_trees:smallest(TreeNP),
            if Smallest > 1 ->
                   Smallest - 1;
               true ->
                   {Largest, _} = gb_trees:largest(TreeNP),
                   if Largest < MaxChannel ->
                          Largest + 1;
                      true ->
                          find_available_number(gb_trees:iterator(TreeNP), 1)
                   end
            end
    end;
channel_number(ProposedNumber, Channels, 0) ->
    channel_number(ProposedNumber, Channels, ?MAX_CHANNEL_NUMBER);
channel_number(ProposedNumber, Channels, MaxChannel) ->
    IsNumberValid = ProposedNumber > 0 andalso
        ProposedNumber =< MaxChannel andalso
        not is_channel_number_registered(ProposedNumber, Channels),
    if IsNumberValid -> ProposedNumber;
       true          -> channel_number(none, Channels, MaxChannel)
    end.

find_available_number(It, Candidate) ->
    case gb_trees:next(It) of
        {Number, _, It1} ->
            if Number > Candidate   -> Number - 1;
               Number =:= Candidate -> find_available_number(It1, Candidate + 1);
               true                 -> erlang:error(unexpected_structure)
            end;
        none ->
            erlang:error(out_of_channel_numbers)
    end.

%%---------------------------------------------------------------------------
%% Other channel utilities
%%---------------------------------------------------------------------------

broadcast_to_channels(Message, _Channels = {_, DictPN}) ->
    dict:map(fun(ChannelPid, _) -> ChannelPid ! Message, ok end, DictPN),
    ok.

handle_exit(Pid, Reason, Channels, Closing) ->
    case is_channel_pid_registered(Pid, Channels) of
        true  -> handle_channel_exit(Pid, Reason, Closing);
        false -> ?LOG_WARN("Connection (~p) closing: received unexpected "
                           "down signal from (~p). Reason: ~p~n",
                           [self(), Pid, Reason]),
                 other
    end.

handle_channel_exit(_Pid, normal, _Closing) ->
    normal;
handle_channel_exit(Pid, {server_initiated_close, Code, _Text}, false) ->
    %% Channel terminating (server sent 'channel.close')
    {IsHardError, _, _} = ?PROTOCOL:lookup_amqp_exception(
                            ?PROTOCOL:amqp_exception(Code)),
    case IsHardError of
        true  -> ?LOG_WARN("Connection (~p) closing: channel (~p) "
                           "received hard error from server~n", [self(), Pid]),
                 stop;
        false -> normal
    end;
handle_channel_exit(_Pid, {_CloseReason, _Code, _Text}, Closing)
  when Closing =/= false ->
    %% Channel terminating due to connection closing
    normal;
handle_channel_exit(Pid, Reason, _Closing) ->
    %% amqp_channel dies with internal reason - this takes
    %% the entire connection down
    ?LOG_WARN("Connection (~p) closing: channel (~p) died. Reason: ~p~n",
              [self(), Pid, Reason]),
    close.
>>>>>>> 3f03c6a2
<|MERGE_RESOLUTION|>--- conflicted
+++ resolved
@@ -27,42 +27,9 @@
 
 -include("amqp_client.hrl").
 
-<<<<<<< HEAD
--export([terminate_channel_infrastructure/2]).
-=======
--export([open_channel/5]).
->>>>>>> 3f03c6a2
 -export([do/4]).
 
 %%---------------------------------------------------------------------------
-<<<<<<< HEAD
-
-terminate_channel_infrastructure(network, Sup) ->
-    [Writer] = supervisor2:find_child(Sup, writer),
-    rabbit_writer:flush(Writer),
-    ok;
-terminate_channel_infrastructure(direct, Sup) ->
-    [RChannel] = supervisor2:find_child(Sup, rabbit_channel),
-    rabbit_channel:shutdown(RChannel),
-    ok.
-=======
-%% Opening channels
-%%---------------------------------------------------------------------------
-
-open_channel(ChSupSup, ProposedNumber, MaxChannel, InfraArgs, Channels) ->
-    ChannelNumber = channel_number(ProposedNumber, Channels, MaxChannel),
-    {ok, ChannelSup} = amqp_channel_sup_sup:start_channel_sup(
-                           ChSupSup, InfraArgs, ChannelNumber),
-    [ChPid] = supervisor2:find_child(ChannelSup, channel),
-    #'channel.open_ok'{} = amqp_channel:call(ChPid, #'channel.open'{}),
-    erlang:monitor(process, ChPid),
-    NewChannels = register_channel(ChannelNumber, ChPid, Channels),
-    {ChPid, NewChannels}.
-
-%%---------------------------------------------------------------------------
-%% Do
-%%---------------------------------------------------------------------------
->>>>>>> 3f03c6a2
 
 do(network, Writer, Method, Content) ->
     case Content of
@@ -73,158 +40,4 @@
     case Content of
         none -> rabbit_channel:do(RabbitChannel, Method);
         _    -> rabbit_channel:do(RabbitChannel, Method, Content)
-<<<<<<< HEAD
-    end.
-=======
-    end.
-
-%%---------------------------------------------------------------------------
-%% Channel number/pid registration
-%%---------------------------------------------------------------------------
-
-%% New channel dictionary for keeping track of the mapping and reverse mapping
-%% between the channel pid's and the channel numbers
-new_channel_dict() ->
-    {gb_trees:empty(), dict:new()}.
-
-%% Returns true iff there are no channels currently registered in the given
-%% dictionary
-is_channel_dict_empty(_Channels = {TreeNP, _}) ->
-    gb_trees:is_empty(TreeNP).
-
-%% Returns the number of channels registered in the channels dictionary
-num_channels(_Channels = {TreeNP, _}) ->
-    gb_trees:size(TreeNP).
-
-%% Register a channel in a given channel dictionary
-register_channel(Number, Pid, _Channels = {TreeNP, DictPN}) ->
-    case gb_trees:is_defined(Number, TreeNP) of
-        false ->
-            TreeNP1 = gb_trees:enter(Number, Pid, TreeNP),
-            DictPN1 = dict:store(Pid, Number, DictPN),
-            {TreeNP1, DictPN1};
-        true ->
-            erlang:error({channel_already_registered, Number})
-    end.
-
-%% Unregister a channel given its number
-unregister_channel_number(Number, Channels = {TreeNP, _}) ->
-    case gb_trees:lookup(Number, TreeNP) of
-        {value, Pid} -> unregister_channel(Number, Pid, Channels);
-        none         -> erlang:error(channel_number_not_registered)
-    end.
-
-%% Unregister a channel given its pid
-unregister_channel_pid(Pid, Channels = {_, DictPN}) ->
-    case dict:fetch(Pid, DictPN) of
-        undefined -> erlang:error(channel_pid_not_registered);
-        Number    -> unregister_channel(Number, Pid, Channels)
-    end.
-
-unregister_channel(Number, Pid, {TreeNP, DictPN}) ->
-    TreeNP1 = gb_trees:delete(Number, TreeNP),
-    DictPN1 = dict:erase(Pid, DictPN),
-    {TreeNP1, DictPN1}.
-
-%% Get channel pid, given its number. Returns undefined if channel number
-%% is not registered.
-resolve_channel_number(Number, _Channels = {TreeNP, _}) ->
-    case gb_trees:lookup(Number, TreeNP) of
-        {value, Pid} -> Pid;
-        none         -> undefined
-    end.
-
-%% Get channel number, given its pid. Assumes pid is registered
-resolve_channel_pid(Pid, _Channels = {_, DictPN}) ->
-    dict:fetch(Pid, DictPN).
-
-%% Returns true iff channel number is registered in the given channel
-%% dictionary
-is_channel_number_registered(Number, _Channels = {TreeNP, _}) ->
-    gb_trees:is_defined(Number, TreeNP).
-
-%% Returns true iff pid is registered in the given channel dictionary
-is_channel_pid_registered(Pid, _Channels = {_, DictPN}) ->
-    dict:is_key(Pid, DictPN).
-
-%% Returns an available channel number in the given channel dictionary
-channel_number(none, Channels, 0) ->
-    channel_number(none, Channels, ?MAX_CHANNEL_NUMBER);
-channel_number(none, _Channels = {TreeNP, _}, MaxChannel) ->
-    case gb_trees:is_empty(TreeNP) of
-        true ->
-            1;
-        false ->
-            {Smallest, _} = gb_trees:smallest(TreeNP),
-            if Smallest > 1 ->
-                   Smallest - 1;
-               true ->
-                   {Largest, _} = gb_trees:largest(TreeNP),
-                   if Largest < MaxChannel ->
-                          Largest + 1;
-                      true ->
-                          find_available_number(gb_trees:iterator(TreeNP), 1)
-                   end
-            end
-    end;
-channel_number(ProposedNumber, Channels, 0) ->
-    channel_number(ProposedNumber, Channels, ?MAX_CHANNEL_NUMBER);
-channel_number(ProposedNumber, Channels, MaxChannel) ->
-    IsNumberValid = ProposedNumber > 0 andalso
-        ProposedNumber =< MaxChannel andalso
-        not is_channel_number_registered(ProposedNumber, Channels),
-    if IsNumberValid -> ProposedNumber;
-       true          -> channel_number(none, Channels, MaxChannel)
-    end.
-
-find_available_number(It, Candidate) ->
-    case gb_trees:next(It) of
-        {Number, _, It1} ->
-            if Number > Candidate   -> Number - 1;
-               Number =:= Candidate -> find_available_number(It1, Candidate + 1);
-               true                 -> erlang:error(unexpected_structure)
-            end;
-        none ->
-            erlang:error(out_of_channel_numbers)
-    end.
-
-%%---------------------------------------------------------------------------
-%% Other channel utilities
-%%---------------------------------------------------------------------------
-
-broadcast_to_channels(Message, _Channels = {_, DictPN}) ->
-    dict:map(fun(ChannelPid, _) -> ChannelPid ! Message, ok end, DictPN),
-    ok.
-
-handle_exit(Pid, Reason, Channels, Closing) ->
-    case is_channel_pid_registered(Pid, Channels) of
-        true  -> handle_channel_exit(Pid, Reason, Closing);
-        false -> ?LOG_WARN("Connection (~p) closing: received unexpected "
-                           "down signal from (~p). Reason: ~p~n",
-                           [self(), Pid, Reason]),
-                 other
-    end.
-
-handle_channel_exit(_Pid, normal, _Closing) ->
-    normal;
-handle_channel_exit(Pid, {server_initiated_close, Code, _Text}, false) ->
-    %% Channel terminating (server sent 'channel.close')
-    {IsHardError, _, _} = ?PROTOCOL:lookup_amqp_exception(
-                            ?PROTOCOL:amqp_exception(Code)),
-    case IsHardError of
-        true  -> ?LOG_WARN("Connection (~p) closing: channel (~p) "
-                           "received hard error from server~n", [self(), Pid]),
-                 stop;
-        false -> normal
-    end;
-handle_channel_exit(_Pid, {_CloseReason, _Code, _Text}, Closing)
-  when Closing =/= false ->
-    %% Channel terminating due to connection closing
-    normal;
-handle_channel_exit(Pid, Reason, _Closing) ->
-    %% amqp_channel dies with internal reason - this takes
-    %% the entire connection down
-    ?LOG_WARN("Connection (~p) closing: channel (~p) died. Reason: ~p~n",
-              [self(), Pid, Reason]),
-    close.
->>>>>>> 3f03c6a2
+    end.