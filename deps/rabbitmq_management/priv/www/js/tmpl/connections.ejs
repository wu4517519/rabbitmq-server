--- conflicted
+++ resolved
@@ -5,13 +5,8 @@
 <table class="list">
  <thead>
   <tr>
-<<<<<<< HEAD
    <th colspan="<% if (nodes_interesting) { %>6<% } else { %>5<% } %>">Network</th>
-   <th colspan="<% if (vhosts_interesting) { %>4<% } else { %>3<% } %>">Overview</th>
-=======
-   <th colspan="<% if (nodes_interesting) { %>5<% } else { %>4<% } %>">Network</th>
    <th colspan="<% if (vhosts_interesting) { %>5<% } else { %>4<% } %>">Overview</th>
->>>>>>> 9d54c3b9
   </tr>
   <tr>
     <th><%= fmt_sort('Protocol',     'protocol') %></th>
