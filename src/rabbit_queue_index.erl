%% The contents of this file are subject to the Mozilla Public License
%% Version 1.1 (the "License"); you may not use this file except in
%% compliance with the License. You may obtain a copy of the License
%% at http://www.mozilla.org/MPL/
%%
%% Software distributed under the License is distributed on an "AS IS"
%% basis, WITHOUT WARRANTY OF ANY KIND, either express or implied. See
%% the License for the specific language governing rights and
%% limitations under the License.
%%
%% The Original Code is RabbitMQ.
%%
%% The Initial Developer of the Original Code is VMware, Inc.
%% Copyright (c) 2007-2013 VMware, Inc.  All rights reserved.
%%

-module(rabbit_queue_index).

-export([init/2, shutdown_terms/1, recover/5,
         terminate/2, delete_and_terminate/1,
         publish/5, deliver/2, ack/2, sync/1, needs_sync/1, flush/1,
         read/3, next_segment_boundary/1, bounds/1, recover/1]).

-export([scan/3]).

-export([add_queue_ttl/0]).

-define(CLEAN_FILENAME, "clean.dot").

%%----------------------------------------------------------------------------

%% The queue index is responsible for recording the order of messages
%% within a queue on disk.
%%
%% Because of the fact that the queue can decide at any point to send
%% a queue entry to disk, you can not rely on publishes appearing in
%% order. The only thing you can rely on is a message being published,
%% then delivered, then ack'd.
%%
%% In order to be able to clean up ack'd messages, we write to segment
%% files. These files have a fixed maximum size: ?SEGMENT_ENTRY_COUNT
%% publishes, delivers and acknowledgements. They are numbered, and so
%% it is known that the 0th segment contains messages 0 ->
%% ?SEGMENT_ENTRY_COUNT - 1, the 1st segment contains messages
%% ?SEGMENT_ENTRY_COUNT -> 2*?SEGMENT_ENTRY_COUNT - 1 and so on. As
%% such, in the segment files, we only refer to message sequence ids
%% by the LSBs as SeqId rem ?SEGMENT_ENTRY_COUNT. This gives them a
%% fixed size.
%%
%% However, transient messages which are not sent to disk at any point
%% will cause gaps to appear in segment files. Therefore, we delete a
%% segment file whenever the number of publishes == number of acks
%% (note that although it is not fully enforced, it is assumed that a
%% message will never be ackd before it is delivered, thus this test
%% also implies == number of delivers). In practise, this does not
%% cause disk churn in the pathological case because of the journal
%% and caching (see below).
%%
%% Because of the fact that publishes, delivers and acks can occur all
%% over, we wish to avoid lots of seeking. Therefore we have a fixed
%% sized journal to which all actions are appended. When the number of
%% entries in this journal reaches max_journal_entries, the journal
%% entries are scattered out to their relevant files, and the journal
%% is truncated to zero size. Note that entries in the journal must
%% carry the full sequence id, thus the format of entries in the
%% journal is different to that in the segments.
%%
%% The journal is also kept fully in memory, pre-segmented: the state
%% contains a mapping from segment numbers to state-per-segment (this
%% state is held for all segments which have been "seen": thus a
%% segment which has been read but has no pending entries in the
%% journal is still held in this mapping. Also note that a dict is
%% used for this mapping, not an array because with an array, you will
%% always have entries from 0). Actions are stored directly in this
%% state. Thus at the point of flushing the journal, firstly no
%% reading from disk is necessary, but secondly if the known number of
%% acks and publishes in a segment are equal, given the known state of
%% the segment file combined with the journal, no writing needs to be
%% done to the segment file either (in fact it is deleted if it exists
%% at all). This is safe given that the set of acks is a subset of the
%% set of publishes. When it is necessary to sync messages, it is
%% sufficient to fsync on the journal: when entries are distributed
%% from the journal to segment files, those segments appended to are
%% fsync'd prior to the journal being truncated.
%%
%% This module is also responsible for scanning the queue index files
%% and seeding the message store on start up.
%%
%% Note that in general, the representation of a message's state as
%% the tuple: {('no_pub'|{MsgId, MsgProps, IsPersistent}),
%% ('del'|'no_del'), ('ack'|'no_ack')} is richer than strictly
%% necessary for most operations. However, for startup, and to ensure
%% the safe and correct combination of journal entries with entries
%% read from the segment on disk, this richer representation vastly
%% simplifies and clarifies the code.
%%
%% For notes on Clean Shutdown and startup, see documentation in
%% variable_queue.
%%
%%----------------------------------------------------------------------------

%% ---- Journal details ----

-define(JOURNAL_FILENAME, "journal.jif").

-define(PUB_PERSIST_JPREFIX, 2#00).
-define(PUB_TRANS_JPREFIX,   2#01).
-define(DEL_JPREFIX,         2#10).
-define(ACK_JPREFIX,         2#11).
-define(JPREFIX_BITS, 2).
-define(SEQ_BYTES, 8).
-define(SEQ_BITS, ((?SEQ_BYTES * 8) - ?JPREFIX_BITS)).

%% ---- Segment details ----

-define(SEGMENT_EXTENSION, ".idx").

%% TODO: The segment size would be configurable, but deriving all the
%% other values is quite hairy and quite possibly noticably less
%% efficient, depending on how clever the compiler is when it comes to
%% binary generation/matching with constant vs variable lengths.

-define(REL_SEQ_BITS, 14).
-define(SEGMENT_ENTRY_COUNT, 16384). %% trunc(math:pow(2,?REL_SEQ_BITS))).

%% seq only is binary 00 followed by 14 bits of rel seq id
%% (range: 0 - 16383)
-define(REL_SEQ_ONLY_PREFIX, 00).
-define(REL_SEQ_ONLY_PREFIX_BITS, 2).
-define(REL_SEQ_ONLY_RECORD_BYTES, 2).

%% publish record is binary 1 followed by a bit for is_persistent,
%% then 14 bits of rel seq id, 64 bits for message expiry and 128 bits
%% of md5sum msg id
-define(PUB_PREFIX, 1).
-define(PUB_PREFIX_BITS, 1).

-define(EXPIRY_BYTES, 8).
-define(EXPIRY_BITS, (?EXPIRY_BYTES * 8)).
-define(NO_EXPIRY, 0).

-define(MSG_ID_BYTES, 16). %% md5sum is 128 bit or 16 bytes
-define(MSG_ID_BITS, (?MSG_ID_BYTES * 8)).

%% 16 bytes for md5sum + 8 for expiry
-define(PUB_RECORD_BODY_BYTES, (?MSG_ID_BYTES + ?EXPIRY_BYTES)).
%% + 2 for seq, bits and prefix
-define(PUB_RECORD_BYTES, (?PUB_RECORD_BODY_BYTES + 2)).

%% 1 publish, 1 deliver, 1 ack per msg
-define(SEGMENT_TOTAL_SIZE, ?SEGMENT_ENTRY_COUNT *
            (?PUB_RECORD_BYTES + (2 * ?REL_SEQ_ONLY_RECORD_BYTES))).

%% ---- misc ----

-define(PUB, {_, _, _}). %% {MsgId, MsgProps, IsPersistent}

-define(READ_MODE, [binary, raw, read]).
-define(READ_AHEAD_MODE, [{read_ahead, ?SEGMENT_TOTAL_SIZE} | ?READ_MODE]).
-define(WRITE_MODE, [write | ?READ_MODE]).

%%----------------------------------------------------------------------------

-record(qistate, { dir, segments, journal_handle, dirty_count,
                   max_journal_entries, on_sync, unconfirmed }).

-record(segment, { num, path, journal_entries, unacked }).

-include("rabbit.hrl").

%%----------------------------------------------------------------------------

-rabbit_upgrade({add_queue_ttl, local, []}).

-ifdef(use_specs).

-type(hdl() :: ('undefined' | any())).
-type(segment() :: ('undefined' |
                    #segment { num             :: non_neg_integer(),
                               path            :: file:filename(),
                               journal_entries :: array(),
                               unacked         :: non_neg_integer()
                             })).
-type(seq_id() :: integer()).
-type(seg_dict() :: {dict(), [segment()]}).
-type(on_sync_fun() :: fun ((gb_set()) -> ok)).
-type(qistate() :: #qistate { dir                 :: file:filename(),
                              segments            :: 'undefined' | seg_dict(),
                              journal_handle      :: hdl(),
                              dirty_count         :: integer(),
                              max_journal_entries :: non_neg_integer(),
                              on_sync             :: on_sync_fun(),
                              unconfirmed         :: gb_set()
                            }).
-type(contains_predicate() :: fun ((rabbit_types:msg_id()) -> boolean())).
-type(walker(A) :: fun ((A) -> 'finished' |
                               {rabbit_types:msg_id(), non_neg_integer(), A})).
-type(shutdown_terms() :: [any()]).

-spec(init/2 :: (rabbit_amqqueue:name(), on_sync_fun()) -> qistate()).
-spec(shutdown_terms/1 :: (rabbit_amqqueue:name()) -> shutdown_terms()).
-spec(recover/5 :: (rabbit_amqqueue:name(), shutdown_terms(), boolean(),
                    contains_predicate(), on_sync_fun()) ->
                        {'undefined' | non_neg_integer(), qistate()}).
-spec(terminate/2 :: ([any()], qistate()) -> qistate()).
-spec(delete_and_terminate/1 :: (qistate()) -> qistate()).
-spec(publish/5 :: (rabbit_types:msg_id(), seq_id(),
                    rabbit_types:message_properties(), boolean(), qistate())
                   -> qistate()).
-spec(deliver/2 :: ([seq_id()], qistate()) -> qistate()).
-spec(ack/2 :: ([seq_id()], qistate()) -> qistate()).
-spec(sync/1 :: (qistate()) -> qistate()).
-spec(needs_sync/1 :: (qistate()) -> boolean()).
-spec(flush/1 :: (qistate()) -> qistate()).
-spec(read/3 :: (seq_id(), seq_id(), qistate()) ->
                     {[{rabbit_types:msg_id(), seq_id(),
                        rabbit_types:message_properties(),
                        boolean(), boolean()}], qistate()}).
-spec(next_segment_boundary/1 :: (seq_id()) -> seq_id()).
-spec(bounds/1 :: (qistate()) ->
                       {non_neg_integer(), non_neg_integer(), qistate()}).
-spec(recover/1 :: ([rabbit_amqqueue:name()]) -> {[[any()]], {walker(A), A}}).

-spec(scan/3 :: (file:filename(),
                 fun ((seq_id(), rabbit_types:msg_id(),
                       rabbit_types:message_properties(), boolean(),
                       ('del' | 'no_del'), ('ack' | 'no_ack'), A) -> A),
                     A) -> A).

-spec(add_queue_ttl/0 :: () -> 'ok').

-endif.


%%----------------------------------------------------------------------------
%% public API
%%----------------------------------------------------------------------------

init(Name, OnSyncFun) ->
    State = #qistate { dir = Dir } = blank_state(Name),
    false = rabbit_file:is_file(Dir), %% is_file == is file or dir
    State #qistate { on_sync = OnSyncFun }.

shutdown_terms(Name) ->
    #qistate { dir = Dir } = blank_state(Name),
    case read_shutdown_terms(Dir) of
        {error, _}   -> [];
        {ok, Terms1} -> Terms1
    end.

recover(Name, Terms, MsgStoreRecovered, ContainsCheckFun, OnSyncFun) ->
    State = #qistate { dir = Dir } = blank_state(Name),
    State1 = State #qistate { on_sync = OnSyncFun },
    CleanShutdown = detect_clean_shutdown(Dir),
    case CleanShutdown andalso MsgStoreRecovered of
        true  -> RecoveredCounts = proplists:get_value(segments, Terms, []),
                 init_clean(RecoveredCounts, State1);
        false -> init_dirty(CleanShutdown, ContainsCheckFun, State1)
    end.

terminate(Terms, State) ->
    {SegmentCounts, State1 = #qistate { dir = Dir }} = terminate(State),
    store_clean_shutdown([{segments, SegmentCounts} | Terms], Dir),
    State1.

delete_and_terminate(State) ->
    {_SegmentCounts, State1 = #qistate { dir = Dir }} = terminate(State),
    ok = rabbit_file:recursive_delete([Dir]),
    State1.

publish(MsgId, SeqId, MsgProps, IsPersistent,
        State = #qistate { unconfirmed = Unconfirmed })
  when is_binary(MsgId) ->
    ?MSG_ID_BYTES = size(MsgId),
    {JournalHdl, State1} =
        get_journal_handle(
          case MsgProps#message_properties.needs_confirming of
              true  -> Unconfirmed1 = gb_sets:add_element(MsgId, Unconfirmed),
                       State #qistate { unconfirmed = Unconfirmed1 };
              false -> State
          end),
    ok = file_handle_cache:append(
           JournalHdl, [<<(case IsPersistent of
                               true  -> ?PUB_PERSIST_JPREFIX;
                               false -> ?PUB_TRANS_JPREFIX
                           end):?JPREFIX_BITS,
                          SeqId:?SEQ_BITS>>,
                        create_pub_record_body(MsgId, MsgProps)]),
    maybe_flush_journal(
      add_to_journal(SeqId, {MsgId, MsgProps, IsPersistent}, State1)).

deliver(SeqIds, State) ->
    deliver_or_ack(del, SeqIds, State).

ack(SeqIds, State) ->
    deliver_or_ack(ack, SeqIds, State).

%% This is called when there are outstanding confirms or when the
%% queue is idle and the journal needs syncing (see needs_sync/1).
sync(State = #qistate { journal_handle = undefined }) ->
    State;
sync(State = #qistate { journal_handle = JournalHdl }) ->
    ok = file_handle_cache:sync(JournalHdl),
    notify_sync(State).

needs_sync(#qistate { journal_handle = undefined }) ->
    false;
needs_sync(#qistate { journal_handle = JournalHdl }) ->
    file_handle_cache:needs_sync(JournalHdl).

flush(State = #qistate { dirty_count = 0 }) -> State;
flush(State)                                -> flush_journal(State).

read(StartEnd, StartEnd, State) ->
    {[], State};
read(Start, End, State = #qistate { segments = Segments,
                                    dir = Dir }) when Start =< End ->
    %% Start is inclusive, End is exclusive.
    LowerB = {StartSeg, _StartRelSeq} = seq_id_to_seg_and_rel_seq_id(Start),
    UpperB = {EndSeg,   _EndRelSeq}   = seq_id_to_seg_and_rel_seq_id(End - 1),
    {Messages, Segments1} =
        lists:foldr(fun (Seg, Acc) ->
                            read_bounded_segment(Seg, LowerB, UpperB, Acc, Dir)
                    end, {[], Segments}, lists:seq(StartSeg, EndSeg)),
    {Messages, State #qistate { segments = Segments1 }}.

next_segment_boundary(SeqId) ->
    {Seg, _RelSeq} = seq_id_to_seg_and_rel_seq_id(SeqId),
    reconstruct_seq_id(Seg + 1, 0).

bounds(State = #qistate { segments = Segments }) ->
    %% This is not particularly efficient, but only gets invoked on
    %% queue initialisation.
    SegNums = lists:sort(segment_nums(Segments)),
    %% Don't bother trying to figure out the lowest seq_id, merely the
    %% seq_id of the start of the lowest segment. That seq_id may not
    %% actually exist, but that's fine. The important thing is that
    %% the segment exists and the seq_id reported is on a segment
    %% boundary.
    %%
    %% We also don't really care about the max seq_id. Just start the
    %% next segment: it makes life much easier.
    %%
    %% SegNums is sorted, ascending.
    {LowSeqId, NextSeqId} =
        case SegNums of
            []         -> {0, 0};
            [MinSeg|_] -> {reconstruct_seq_id(MinSeg, 0),
                           reconstruct_seq_id(1 + lists:last(SegNums), 0)}
        end,
    {LowSeqId, NextSeqId, State}.

recover(DurableQueues) ->
    DurableDict = dict:from_list([ {queue_name_to_dir_name(Queue), Queue} ||
                                     Queue <- DurableQueues ]),
    QueuesDir = queues_dir(),
    QueueDirNames = all_queue_directory_names(QueuesDir),
    DurableDirectories = sets:from_list(dict:fetch_keys(DurableDict)),
    {DurableQueueNames, DurableTerms} =
        lists:foldl(
          fun (QueueDirName, {DurableAcc, TermsAcc}) ->
                  QueueDirPath = filename:join(QueuesDir, QueueDirName),
                  case sets:is_element(QueueDirName, DurableDirectories) of
                      true ->
                          TermsAcc1 =
                              case read_shutdown_terms(QueueDirPath) of
                                  {error, _}  -> TermsAcc;
                                  {ok, Terms} -> [Terms | TermsAcc]
                              end,
                          {[dict:fetch(QueueDirName, DurableDict) | DurableAcc],
                           TermsAcc1};
                      false ->
                          ok = rabbit_file:recursive_delete([QueueDirPath]),
                          {DurableAcc, TermsAcc}
                  end
          end, {[], []}, QueueDirNames),
    {DurableTerms, {fun queue_index_walker/1, {start, DurableQueueNames}}}.

all_queue_directory_names(Dir) ->
    case rabbit_file:list_dir(Dir) of
        {ok, Entries}   -> [ Entry || Entry <- Entries,
                                      rabbit_file:is_dir(
                                        filename:join(Dir, Entry)) ];
        {error, enoent} -> []
    end.

%%----------------------------------------------------------------------------
%% startup and shutdown
%%----------------------------------------------------------------------------

blank_state(QueueName) ->
    blank_state_dir(
      filename:join(queues_dir(), queue_name_to_dir_name(QueueName))).

blank_state_dir(Dir) ->
    {ok, MaxJournal} =
        application:get_env(rabbit, queue_index_max_journal_entries),
    #qistate { dir                 = Dir,
               segments            = segments_new(),
               journal_handle      = undefined,
               dirty_count         = 0,
               max_journal_entries = MaxJournal,
               on_sync             = fun (_) -> ok end,
               unconfirmed         = gb_sets:new() }.

clean_filename(Dir) -> filename:join(Dir, ?CLEAN_FILENAME).

detect_clean_shutdown(Dir) ->
    case rabbit_file:delete(clean_filename(Dir)) of
        ok              -> true;
        {error, enoent} -> false
    end.

read_shutdown_terms(Dir) ->
    rabbit_file:read_term_file(clean_filename(Dir)).

store_clean_shutdown(Terms, Dir) ->
    CleanFileName = clean_filename(Dir),
    ok = rabbit_file:ensure_dir(CleanFileName),
    rabbit_file:write_term_file(CleanFileName, Terms).

init_clean(RecoveredCounts, State) ->
    %% Load the journal. Since this is a clean recovery this (almost)
    %% gets us back to where we were on shutdown.
    State1 = #qistate { dir = Dir, segments = Segments } = load_journal(State),
    %% The journal loading only creates records for segments touched
    %% by the journal, and the counts are based on the journal entries
    %% only. We need *complete* counts for *all* segments. By an
    %% amazing coincidence we stored that information on shutdown.
    Segments1 =
        lists:foldl(
          fun ({Seg, UnackedCount}, SegmentsN) ->
                  Segment = segment_find_or_new(Seg, Dir, SegmentsN),
                  segment_store(Segment #segment { unacked = UnackedCount },
                                SegmentsN)
          end, Segments, RecoveredCounts),
    %% the counts above include transient messages, which would be the
    %% wrong thing to return
    {undefined, State1 # qistate { segments = Segments1 }}.

init_dirty(CleanShutdown, ContainsCheckFun, State) ->
    %% Recover the journal completely. This will also load segments
    %% which have entries in the journal and remove duplicates. The
    %% counts will correctly reflect the combination of the segment
    %% and the journal.
    State1 = #qistate { dir = Dir, segments = Segments } =
        recover_journal(State),
    {Segments1, Count} =
        %% Load each segment in turn and filter out messages that are
        %% not in the msg_store, by adding acks to the journal. These
        %% acks only go to the RAM journal as it doesn't matter if we
        %% lose them. Also mark delivered if not clean shutdown. Also
        %% find the number of unacked messages.
        lists:foldl(
          fun (Seg, {Segments2, CountAcc}) ->
                  Segment = #segment { unacked = UnackedCount } =
                      recover_segment(ContainsCheckFun, CleanShutdown,
                                      segment_find_or_new(Seg, Dir, Segments2)),
                  {segment_store(Segment, Segments2), CountAcc + UnackedCount}
          end, {Segments, 0}, all_segment_nums(State1)),
    %% Unconditionally flush since the dirty_count doesn't get updated
    %% by the above foldl.
    State2 = flush_journal(State1 #qistate { segments = Segments1 }),
    {Count, State2}.

terminate(State = #qistate { journal_handle = JournalHdl,
                             segments = Segments }) ->
    ok = case JournalHdl of
             undefined -> ok;
             _         -> file_handle_cache:close(JournalHdl)
         end,
    SegmentCounts =
        segment_fold(
          fun (#segment { num = Seg, unacked = UnackedCount }, Acc) ->
                  [{Seg, UnackedCount} | Acc]
          end, [], Segments),
    {SegmentCounts, State #qistate { journal_handle = undefined,
                                     segments = undefined }}.

recover_segment(ContainsCheckFun, CleanShutdown,
                Segment = #segment { journal_entries = JEntries }) ->
    {SegEntries, UnackedCount} = load_segment(false, Segment),
    {SegEntries1, UnackedCountDelta} =
        segment_plus_journal(SegEntries, JEntries),
    array:sparse_foldl(
      fun (RelSeq, {{MsgId, _MsgProps, _IsPersistent}, Del, no_ack},
           Segment1) ->
              recover_message(ContainsCheckFun(MsgId), CleanShutdown,
                              Del, RelSeq, Segment1)
      end,
      Segment #segment { unacked = UnackedCount + UnackedCountDelta },
      SegEntries1).

recover_message( true,  true,   _Del, _RelSeq, Segment) ->
    Segment;
recover_message( true, false,    del, _RelSeq, Segment) ->
    Segment;
recover_message( true, false, no_del,  RelSeq, Segment) ->
    add_to_journal(RelSeq, del, Segment);
recover_message(false,     _,    del,  RelSeq, Segment) ->
    add_to_journal(RelSeq, ack, Segment);
recover_message(false,     _, no_del,  RelSeq, Segment) ->
    add_to_journal(RelSeq, ack, add_to_journal(RelSeq, del, Segment)).

queue_name_to_dir_name(Name = #resource { kind = queue }) ->
    <<Num:128>> = erlang:md5(term_to_binary(Name)),
    rabbit_misc:format("~.36B", [Num]).

queues_dir() ->
    filename:join(rabbit_mnesia:dir(), "queues").

%%----------------------------------------------------------------------------
%% msg store startup delta function
%%----------------------------------------------------------------------------

queue_index_walker({start, DurableQueues}) when is_list(DurableQueues) ->
    {ok, Gatherer} = gatherer:start_link(),
    [begin
         ok = gatherer:fork(Gatherer),
         ok = worker_pool:submit_async(
                fun () -> link(Gatherer),
                          ok = queue_index_walker_reader(QueueName, Gatherer),
                          unlink(Gatherer),
                          ok
                end)
     end || QueueName <- DurableQueues],
    queue_index_walker({next, Gatherer});

queue_index_walker({next, Gatherer}) when is_pid(Gatherer) ->
    case gatherer:out(Gatherer) of
        empty ->
            unlink(Gatherer),
            ok = gatherer:stop(Gatherer),
            finished;
        {value, {MsgId, Count}} ->
            {MsgId, Count, {next, Gatherer}}
    end.

queue_index_walker_reader(QueueName, Gatherer) ->
    State = blank_state(QueueName),
    ok = scan_segments(
           fun (_SeqId, MsgId, _MsgProps, true, _IsDelivered, no_ack, ok) ->
                   gatherer:sync_in(Gatherer, {MsgId, 1});
               (_SeqId, _MsgId, _MsgProps, _IsPersistent, _IsDelivered,
                _IsAcked, Acc) ->
                   Acc
           end, ok, State),
    ok = gatherer:finish(Gatherer).

scan(Dir, Fun, Acc) ->
    scan_segments(Fun, Acc, blank_state_dir(Dir)).

scan_segments(Fun, Acc, State) ->
    State1 = #qistate { segments = Segments, dir = Dir } =
        recover_journal(State),
    Result = lists:foldr(
      fun (Seg, AccN) ->
              segment_entries_foldr(
                fun (RelSeq, {{MsgId, MsgProps, IsPersistent},
                              IsDelivered, IsAcked}, AccM) ->
                        Fun(reconstruct_seq_id(Seg, RelSeq), MsgId, MsgProps,
                            IsPersistent, IsDelivered, IsAcked, AccM)
                end, AccN, segment_find_or_new(Seg, Dir, Segments))
      end, Acc, all_segment_nums(State1)),
    {_SegmentCounts, _State} = terminate(State1),
    Result.

%%----------------------------------------------------------------------------
%% expiry/binary manipulation
%%----------------------------------------------------------------------------

create_pub_record_body(MsgId, #message_properties { expiry = Expiry }) ->
    [MsgId, expiry_to_binary(Expiry)].

expiry_to_binary(undefined) -> <<?NO_EXPIRY:?EXPIRY_BITS>>;
expiry_to_binary(Expiry)    -> <<Expiry:?EXPIRY_BITS>>.

parse_pub_record_body(<<MsgIdNum:?MSG_ID_BITS, Expiry:?EXPIRY_BITS>>) ->
    %% work around for binary data fragmentation. See
    %% rabbit_msg_file:read_next/2
    <<MsgId:?MSG_ID_BYTES/binary>> = <<MsgIdNum:?MSG_ID_BITS>>,
    Exp = case Expiry of
              ?NO_EXPIRY -> undefined;
              X          -> X
          end,
    {MsgId, #message_properties { expiry = Exp }}.

%%----------------------------------------------------------------------------
%% journal manipulation
%%----------------------------------------------------------------------------

add_to_journal(SeqId, Action, State = #qistate { dirty_count = DCount,
                                                 segments = Segments,
                                                 dir = Dir }) ->
    {Seg, RelSeq} = seq_id_to_seg_and_rel_seq_id(SeqId),
    Segment = segment_find_or_new(Seg, Dir, Segments),
    Segment1 = add_to_journal(RelSeq, Action, Segment),
    State #qistate { dirty_count = DCount + 1,
                     segments = segment_store(Segment1, Segments) };

add_to_journal(RelSeq, Action,
               Segment = #segment { journal_entries = JEntries,
                                    unacked = UnackedCount }) ->
    Segment #segment {
      journal_entries = add_to_journal(RelSeq, Action, JEntries),
      unacked = UnackedCount + case Action of
                                   ?PUB -> +1;
                                   del  ->  0;
                                   ack  -> -1
                               end};

add_to_journal(RelSeq, Action, JEntries) ->
<<<<<<< HEAD
    case array:get(RelSeq, JEntries) of
        undefined ->
            array:set(RelSeq,
                      case Action of
                          ?PUB -> {Action, no_del, no_ack};
                          del  -> {no_pub,    del, no_ack};
                          ack  -> {no_pub, no_del,    ack}
                      end, JEntries);
        ({?PUB,   del, no_ack}) when Action == ack ->
            array:reset(RelSeq, JEntries);
        ({Pub, no_del, no_ack}) when Action == del ->
            array:set(RelSeq, {Pub, del, no_ack}, JEntries);
        ({Pub,    Del, no_ack}) when Action == ack ->
            array:set(RelSeq, {Pub, Del,    ack}, JEntries)
    end.
=======
    Val = case array:get(RelSeq, JEntries) of
              undefined ->
                  case Action of
                      ?PUB -> {Action, no_del, no_ack};
                      del  -> {no_pub,    del, no_ack};
                      ack  -> {no_pub, no_del,    ack}
                  end;
              ({Pub, no_del, no_ack}) when Action == del ->
                  {Pub, del, no_ack};
              ({Pub,    del, no_ack}) when Action == ack ->
                  {Pub, del,    ack}
          end,
    array:set(RelSeq, Val, JEntries).
>>>>>>> eeccaf34

maybe_flush_journal(State = #qistate { dirty_count = DCount,
                                       max_journal_entries = MaxJournal })
  when DCount > MaxJournal ->
    flush_journal(State);
maybe_flush_journal(State) ->
    State.

flush_journal(State = #qistate { segments = Segments }) ->
    Segments1 =
        segment_fold(
          fun (#segment { unacked = 0, path = Path }, SegmentsN) ->
                  case rabbit_file:is_file(Path) of
                      true  -> ok = rabbit_file:delete(Path);
                      false -> ok
                  end,
                  SegmentsN;
              (#segment {} = Segment, SegmentsN) ->
                  segment_store(append_journal_to_segment(Segment), SegmentsN)
          end, segments_new(), Segments),
    {JournalHdl, State1} =
        get_journal_handle(State #qistate { segments = Segments1 }),
    ok = file_handle_cache:clear(JournalHdl),
    notify_sync(State1 #qistate { dirty_count = 0 }).

append_journal_to_segment(#segment { journal_entries = JEntries,
                                     path = Path } = Segment) ->
    case array:sparse_size(JEntries) of
        0 -> Segment;
        _ -> {ok, Hdl} = file_handle_cache:open(Path, ?WRITE_MODE,
                                                [{write_buffer, infinity}]),
             array:sparse_foldl(fun write_entry_to_segment/3, Hdl, JEntries),
             ok = file_handle_cache:close(Hdl),
             Segment #segment { journal_entries = array_new() }
    end.

get_journal_handle(State = #qistate { journal_handle = undefined,
                                      dir = Dir }) ->
    Path = filename:join(Dir, ?JOURNAL_FILENAME),
    ok = rabbit_file:ensure_dir(Path),
    {ok, Hdl} = file_handle_cache:open(Path, ?WRITE_MODE,
                                       [{write_buffer, infinity}]),
    {Hdl, State #qistate { journal_handle = Hdl }};
get_journal_handle(State = #qistate { journal_handle = Hdl }) ->
    {Hdl, State}.

%% Loading Journal. This isn't idempotent and will mess up the counts
%% if you call it more than once on the same state. Assumes the counts
%% are 0 to start with.
load_journal(State) ->
    {JournalHdl, State1} = get_journal_handle(State),
    {ok, 0} = file_handle_cache:position(JournalHdl, 0),
    load_journal_entries(State1).

%% ditto
recover_journal(State) ->
    State1 = #qistate { segments = Segments } = load_journal(State),
    Segments1 =
        segment_map(
          fun (Segment = #segment { journal_entries = JEntries,
                                    unacked = UnackedCountInJournal }) ->
                  %% We want to keep ack'd entries in so that we can
                  %% remove them if duplicates are in the journal. The
                  %% counts here are purely from the segment itself.
                  {SegEntries, UnackedCountInSeg} = load_segment(true, Segment),
                  {JEntries1, UnackedCountDuplicates} =
                      journal_minus_segment(JEntries, SegEntries),
                  Segment #segment { journal_entries = JEntries1,
                                     unacked = (UnackedCountInJournal +
                                                    UnackedCountInSeg -
                                                    UnackedCountDuplicates) }
          end, Segments),
    State1 #qistate { segments = Segments1 }.

load_journal_entries(State = #qistate { journal_handle = Hdl }) ->
    case file_handle_cache:read(Hdl, ?SEQ_BYTES) of
        {ok, <<Prefix:?JPREFIX_BITS, SeqId:?SEQ_BITS>>} ->
            case Prefix of
                ?DEL_JPREFIX ->
                    load_journal_entries(add_to_journal(SeqId, del, State));
                ?ACK_JPREFIX ->
                    load_journal_entries(add_to_journal(SeqId, ack, State));
                _ ->
                    case file_handle_cache:read(Hdl, ?PUB_RECORD_BODY_BYTES) of
                        {ok, Bin} ->
                            {MsgId, MsgProps} = parse_pub_record_body(Bin),
                            IsPersistent = case Prefix of
                                               ?PUB_PERSIST_JPREFIX -> true;
                                               ?PUB_TRANS_JPREFIX   -> false
                                           end,
                            load_journal_entries(
                              add_to_journal(
                                SeqId, {MsgId, MsgProps, IsPersistent}, State));
                        _ErrOrEoF -> %% err, we've lost at least a publish
                            State
                    end
            end;
        _ErrOrEoF -> State
    end.

deliver_or_ack(_Kind, [], State) ->
    State;
deliver_or_ack(Kind, SeqIds, State) ->
    JPrefix = case Kind of ack -> ?ACK_JPREFIX; del -> ?DEL_JPREFIX end,
    {JournalHdl, State1} = get_journal_handle(State),
    ok = file_handle_cache:append(
           JournalHdl,
           [<<JPrefix:?JPREFIX_BITS, SeqId:?SEQ_BITS>> || SeqId <- SeqIds]),
    maybe_flush_journal(lists:foldl(fun (SeqId, StateN) ->
                                            add_to_journal(SeqId, Kind, StateN)
                                    end, State1, SeqIds)).

notify_sync(State = #qistate { unconfirmed = UC, on_sync = OnSyncFun }) ->
    case gb_sets:is_empty(UC) of
        true  -> State;
        false -> OnSyncFun(UC),
                 State #qistate { unconfirmed = gb_sets:new() }
    end.

%%----------------------------------------------------------------------------
%% segment manipulation
%%----------------------------------------------------------------------------

seq_id_to_seg_and_rel_seq_id(SeqId) ->
    { SeqId div ?SEGMENT_ENTRY_COUNT, SeqId rem ?SEGMENT_ENTRY_COUNT }.

reconstruct_seq_id(Seg, RelSeq) ->
    (Seg * ?SEGMENT_ENTRY_COUNT) + RelSeq.

all_segment_nums(#qistate { dir = Dir, segments = Segments }) ->
    lists:sort(
      sets:to_list(
        lists:foldl(
          fun (SegName, Set) ->
                  sets:add_element(
                    list_to_integer(
                      lists:takewhile(fun (C) -> $0 =< C andalso C =< $9 end,
                                      SegName)), Set)
          end, sets:from_list(segment_nums(Segments)),
          rabbit_file:wildcard(".*\\" ++ ?SEGMENT_EXTENSION, Dir)))).

segment_find_or_new(Seg, Dir, Segments) ->
    case segment_find(Seg, Segments) of
        {ok, Segment} -> Segment;
        error         -> SegName = integer_to_list(Seg)  ++ ?SEGMENT_EXTENSION,
                         Path = filename:join(Dir, SegName),
                         #segment { num             = Seg,
                                    path            = Path,
                                    journal_entries = array_new(),
                                    unacked         = 0 }
    end.

segment_find(Seg, {_Segments, [Segment = #segment { num = Seg } |_]}) ->
    {ok, Segment}; %% 1 or (2, matches head)
segment_find(Seg, {_Segments, [_, Segment = #segment { num = Seg }]}) ->
    {ok, Segment}; %% 2, matches tail
segment_find(Seg, {Segments, _}) -> %% no match
    dict:find(Seg, Segments).

segment_store(Segment = #segment { num = Seg }, %% 1 or (2, matches head)
              {Segments, [#segment { num = Seg } | Tail]}) ->
    {Segments, [Segment | Tail]};
segment_store(Segment = #segment { num = Seg }, %% 2, matches tail
              {Segments, [SegmentA, #segment { num = Seg }]}) ->
    {Segments, [Segment, SegmentA]};
segment_store(Segment = #segment { num = Seg }, {Segments, []}) ->
    {dict:erase(Seg, Segments), [Segment]};
segment_store(Segment = #segment { num = Seg }, {Segments, [SegmentA]}) ->
    {dict:erase(Seg, Segments), [Segment, SegmentA]};
segment_store(Segment = #segment { num = Seg },
              {Segments, [SegmentA, SegmentB]}) ->
    {dict:store(SegmentB#segment.num, SegmentB, dict:erase(Seg, Segments)),
     [Segment, SegmentA]}.

segment_fold(Fun, Acc, {Segments, CachedSegments}) ->
    dict:fold(fun (_Seg, Segment, Acc1) -> Fun(Segment, Acc1) end,
              lists:foldl(Fun, Acc, CachedSegments), Segments).

segment_map(Fun, {Segments, CachedSegments}) ->
    {dict:map(fun (_Seg, Segment) -> Fun(Segment) end, Segments),
     lists:map(Fun, CachedSegments)}.

segment_nums({Segments, CachedSegments}) ->
    lists:map(fun (#segment { num = Num }) -> Num end, CachedSegments) ++
        dict:fetch_keys(Segments).

segments_new() ->
    {dict:new(), []}.

write_entry_to_segment(_RelSeq, {?PUB, del, ack}, Hdl) ->
    Hdl;
write_entry_to_segment(RelSeq, {Pub, Del, Ack}, Hdl) ->
    ok = case Pub of
             no_pub ->
                 ok;
             {MsgId, MsgProps, IsPersistent} ->
                 file_handle_cache:append(
                   Hdl, [<<?PUB_PREFIX:?PUB_PREFIX_BITS,
                           (bool_to_int(IsPersistent)):1,
                           RelSeq:?REL_SEQ_BITS>>,
                         create_pub_record_body(MsgId, MsgProps)])
         end,
    ok = case {Del, Ack} of
             {no_del, no_ack} ->
                 ok;
             _ ->
                 Binary = <<?REL_SEQ_ONLY_PREFIX:?REL_SEQ_ONLY_PREFIX_BITS,
                            RelSeq:?REL_SEQ_BITS>>,
                 file_handle_cache:append(
                   Hdl, case {Del, Ack} of
                            {del, ack} -> [Binary, Binary];
                            _          -> Binary
                        end)
         end,
    Hdl.

read_bounded_segment(Seg, {StartSeg, StartRelSeq}, {EndSeg, EndRelSeq},
                     {Messages, Segments}, Dir) ->
    Segment = segment_find_or_new(Seg, Dir, Segments),
    {segment_entries_foldr(
       fun (RelSeq, {{MsgId, MsgProps, IsPersistent}, IsDelivered, no_ack}, Acc)
             when (Seg > StartSeg orelse StartRelSeq =< RelSeq) andalso
                  (Seg < EndSeg   orelse EndRelSeq   >= RelSeq) ->
               [ {MsgId, reconstruct_seq_id(StartSeg, RelSeq), MsgProps,
                  IsPersistent, IsDelivered == del} | Acc ];
           (_RelSeq, _Value, Acc) ->
               Acc
       end, Messages, Segment),
     segment_store(Segment, Segments)}.

segment_entries_foldr(Fun, Init,
                      Segment = #segment { journal_entries = JEntries }) ->
    {SegEntries, _UnackedCount} = load_segment(false, Segment),
    {SegEntries1, _UnackedCountD} = segment_plus_journal(SegEntries, JEntries),
    array:sparse_foldr(Fun, Init, SegEntries1).

%% Loading segments
%%
%% Does not do any combining with the journal at all.
load_segment(KeepAcked, #segment { path = Path }) ->
    Empty = {array_new(), 0},
    case rabbit_file:is_file(Path) of
        false -> Empty;
        true  -> {ok, Hdl} = file_handle_cache:open(Path, ?READ_AHEAD_MODE, []),
                 {ok, 0} = file_handle_cache:position(Hdl, bof),
                 Res = case file_handle_cache:read(Hdl, ?SEGMENT_TOTAL_SIZE) of
                           {ok, SegData} -> load_segment_entries(
                                              KeepAcked, SegData, Empty);
                           eof           -> Empty
                       end,
                 ok = file_handle_cache:close(Hdl),
                 Res
    end.

load_segment_entries(KeepAcked,
                     <<?PUB_PREFIX:?PUB_PREFIX_BITS,
                       IsPersistentNum:1, RelSeq:?REL_SEQ_BITS,
                       PubRecordBody:?PUB_RECORD_BODY_BYTES/binary,
                       SegData/binary>>,
                     {SegEntries, UnackedCount}) ->
    {MsgId, MsgProps} = parse_pub_record_body(PubRecordBody),
    Obj = {{MsgId, MsgProps, 1 == IsPersistentNum}, no_del, no_ack},
    SegEntries1 = array:set(RelSeq, Obj, SegEntries),
    load_segment_entries(KeepAcked, SegData, {SegEntries1, UnackedCount + 1});
load_segment_entries(KeepAcked,
                     <<?REL_SEQ_ONLY_PREFIX:?REL_SEQ_ONLY_PREFIX_BITS,
                       RelSeq:?REL_SEQ_BITS, SegData/binary>>,
                     {SegEntries, UnackedCount}) ->
    {UnackedCountDelta, SegEntries1} =
        case array:get(RelSeq, SegEntries) of
            {Pub, no_del, no_ack} ->
                { 0, array:set(RelSeq, {Pub, del, no_ack}, SegEntries)};
            {Pub, del, no_ack} when KeepAcked ->
                {-1, array:set(RelSeq, {Pub, del, ack}, SegEntries)};
            {_Pub, del, no_ack} ->
                {-1, array:reset(RelSeq, SegEntries)}
        end,
    load_segment_entries(KeepAcked, SegData,
                         {SegEntries1, UnackedCount + UnackedCountDelta});
load_segment_entries(_KeepAcked, _SegData, Res) ->
    Res.

array_new() ->
    array:new([{default, undefined}, fixed, {size, ?SEGMENT_ENTRY_COUNT}]).

bool_to_int(true ) -> 1;
bool_to_int(false) -> 0.

%%----------------------------------------------------------------------------
%% journal & segment combination
%%----------------------------------------------------------------------------

%% Combine what we have just read from a segment file with what we're
%% holding for that segment in memory. There must be no duplicates.
segment_plus_journal(SegEntries, JEntries) ->
    array:sparse_foldl(
      fun (RelSeq, JObj, {SegEntriesOut, AdditionalUnacked}) ->
              SegEntry = array:get(RelSeq, SegEntriesOut),
              {Obj, AdditionalUnackedDelta} =
                  segment_plus_journal1(SegEntry, JObj),
              {case Obj of
                   undefined -> array:reset(RelSeq, SegEntriesOut);
                   _         -> array:set(RelSeq, Obj, SegEntriesOut)
               end,
               AdditionalUnacked + AdditionalUnackedDelta}
      end, {SegEntries, 0}, JEntries).

%% Here, the result is a tuple with the first element containing the
%% item which we may be adding to (for items only in the journal),
%% modifying in (bits in both), or, when returning 'undefined',
%% erasing from (ack in journal, not segment) the segment array. The
%% other element of the tuple is the delta for AdditionalUnacked.
segment_plus_journal1(undefined, {?PUB, no_del, no_ack} = Obj) ->
    {Obj, 1};
segment_plus_journal1(undefined, {?PUB, del, no_ack} = Obj) ->
    {Obj, 1};
segment_plus_journal1(undefined, {?PUB, del, ack}) ->
    {undefined, 0};

segment_plus_journal1({?PUB = Pub, no_del, no_ack}, {no_pub, del, no_ack}) ->
    {{Pub, del, no_ack}, 0};
segment_plus_journal1({?PUB, no_del, no_ack},       {no_pub, del, ack}) ->
    {undefined, -1};
segment_plus_journal1({?PUB, del, no_ack},          {no_pub, no_del, ack}) ->
    {undefined, -1}.

%% Remove from the journal entries for a segment, items that are
%% duplicates of entries found in the segment itself. Used on start up
%% to clean up the journal.
journal_minus_segment(JEntries, SegEntries) ->
    array:sparse_foldl(
      fun (RelSeq, JObj, {JEntriesOut, UnackedRemoved}) ->
              SegEntry = array:get(RelSeq, SegEntries),
              {Obj, UnackedRemovedDelta} =
                  journal_minus_segment1(JObj, SegEntry),
              {case Obj of
                   keep      -> JEntriesOut;
                   undefined -> array:reset(RelSeq, JEntriesOut);
                   _         -> array:set(RelSeq, Obj, JEntriesOut)
               end,
               UnackedRemoved + UnackedRemovedDelta}
      end, {JEntries, 0}, JEntries).

%% Here, the result is a tuple with the first element containing the
%% item we are adding to or modifying in the (initially fresh) journal
%% array. If the item is 'undefined' we leave the journal array
%% alone. The other element of the tuple is the deltas for
%% UnackedRemoved.

%% Both the same. Must be at least the publish
journal_minus_segment1({?PUB, _Del, no_ack} = Obj, Obj) ->
    {undefined, 1};
journal_minus_segment1({?PUB, _Del, ack} = Obj,    Obj) ->
    {undefined, 0};

%% Just publish in journal
journal_minus_segment1({?PUB, no_del, no_ack},     undefined) ->
    {keep, 0};

%% Publish and deliver in journal
journal_minus_segment1({?PUB, del, no_ack},        undefined) ->
    {keep, 0};
journal_minus_segment1({?PUB = Pub, del, no_ack},  {Pub, no_del, no_ack}) ->
    {{no_pub, del, no_ack}, 1};

%% Publish, deliver and ack in journal
journal_minus_segment1({?PUB, del, ack},           undefined) ->
    {keep, 0};
journal_minus_segment1({?PUB = Pub, del, ack},     {Pub, no_del, no_ack}) ->
    {{no_pub, del, ack}, 1};
journal_minus_segment1({?PUB = Pub, del, ack},     {Pub, del, no_ack}) ->
    {{no_pub, no_del, ack}, 1};

%% Just deliver in journal
journal_minus_segment1({no_pub, del, no_ack},      {?PUB, no_del, no_ack}) ->
    {keep, 0};
journal_minus_segment1({no_pub, del, no_ack},      {?PUB, del, no_ack}) ->
    {undefined, 0};

%% Just ack in journal
journal_minus_segment1({no_pub, no_del, ack},      {?PUB, del, no_ack}) ->
    {keep, 0};
journal_minus_segment1({no_pub, no_del, ack},      {?PUB, del, ack}) ->
    {undefined, -1};

%% Deliver and ack in journal
journal_minus_segment1({no_pub, del, ack},         {?PUB, no_del, no_ack}) ->
    {keep, 0};
journal_minus_segment1({no_pub, del, ack},         {?PUB, del, no_ack}) ->
    {{no_pub, no_del, ack}, 0};
journal_minus_segment1({no_pub, del, ack},         {?PUB, del, ack}) ->
    {undefined, -1}.

%%----------------------------------------------------------------------------
%% upgrade
%%----------------------------------------------------------------------------

add_queue_ttl() ->
    foreach_queue_index({fun add_queue_ttl_journal/1,
                         fun add_queue_ttl_segment/1}).

add_queue_ttl_journal(<<?DEL_JPREFIX:?JPREFIX_BITS, SeqId:?SEQ_BITS,
                        Rest/binary>>) ->
    {<<?DEL_JPREFIX:?JPREFIX_BITS, SeqId:?SEQ_BITS>>, Rest};
add_queue_ttl_journal(<<?ACK_JPREFIX:?JPREFIX_BITS, SeqId:?SEQ_BITS,
                        Rest/binary>>) ->
    {<<?ACK_JPREFIX:?JPREFIX_BITS, SeqId:?SEQ_BITS>>, Rest};
add_queue_ttl_journal(<<Prefix:?JPREFIX_BITS, SeqId:?SEQ_BITS,
                        MsgId:?MSG_ID_BYTES/binary, Rest/binary>>) ->
    {[<<Prefix:?JPREFIX_BITS, SeqId:?SEQ_BITS>>, MsgId,
      expiry_to_binary(undefined)], Rest};
add_queue_ttl_journal(_) ->
    stop.

add_queue_ttl_segment(<<?PUB_PREFIX:?PUB_PREFIX_BITS, IsPersistentNum:1,
                        RelSeq:?REL_SEQ_BITS, MsgId:?MSG_ID_BYTES/binary,
                        Rest/binary>>) ->
    {[<<?PUB_PREFIX:?PUB_PREFIX_BITS, IsPersistentNum:1, RelSeq:?REL_SEQ_BITS>>,
      MsgId, expiry_to_binary(undefined)], Rest};
add_queue_ttl_segment(<<?REL_SEQ_ONLY_PREFIX:?REL_SEQ_ONLY_PREFIX_BITS,
                        RelSeq:?REL_SEQ_BITS, Rest/binary>>) ->
    {<<?REL_SEQ_ONLY_PREFIX:?REL_SEQ_ONLY_PREFIX_BITS, RelSeq:?REL_SEQ_BITS>>,
     Rest};
add_queue_ttl_segment(_) ->
    stop.

%%----------------------------------------------------------------------------

foreach_queue_index(Funs) ->
    QueuesDir = queues_dir(),
    QueueDirNames = all_queue_directory_names(QueuesDir),
    {ok, Gatherer} = gatherer:start_link(),
    [begin
         ok = gatherer:fork(Gatherer),
         ok = worker_pool:submit_async(
                fun () ->
                        transform_queue(filename:join(QueuesDir, QueueDirName),
                                        Gatherer, Funs)
                end)
     end || QueueDirName <- QueueDirNames],
    empty = gatherer:out(Gatherer),
    unlink(Gatherer),
    ok = gatherer:stop(Gatherer).

transform_queue(Dir, Gatherer, {JournalFun, SegmentFun}) ->
    ok = transform_file(filename:join(Dir, ?JOURNAL_FILENAME), JournalFun),
    [ok = transform_file(filename:join(Dir, Seg), SegmentFun)
     || Seg <- rabbit_file:wildcard(".*\\" ++ ?SEGMENT_EXTENSION, Dir)],
    ok = gatherer:finish(Gatherer).

transform_file(Path, Fun) ->
    PathTmp = Path ++ ".upgrade",
    case rabbit_file:file_size(Path) of
        0    -> ok;
        Size -> {ok, PathTmpHdl} =
                    file_handle_cache:open(PathTmp, ?WRITE_MODE,
                                           [{write_buffer, infinity}]),

                {ok, PathHdl} = file_handle_cache:open(
                                  Path, [{read_ahead, Size} | ?READ_MODE], []),
                {ok, Content} = file_handle_cache:read(PathHdl, Size),
                ok = file_handle_cache:close(PathHdl),

                ok = drive_transform_fun(Fun, PathTmpHdl, Content),

                ok = file_handle_cache:close(PathTmpHdl),
                ok = rabbit_file:rename(PathTmp, Path)
    end.

drive_transform_fun(Fun, Hdl, Contents) ->
    case Fun(Contents) of
        stop                -> ok;
        {Output, Contents1} -> ok = file_handle_cache:append(Hdl, Output),
                               drive_transform_fun(Fun, Hdl, Contents1)
    end.<|MERGE_RESOLUTION|>--- conflicted
+++ resolved
@@ -610,7 +610,6 @@
                                end};
 
 add_to_journal(RelSeq, Action, JEntries) ->
-<<<<<<< HEAD
     case array:get(RelSeq, JEntries) of
         undefined ->
             array:set(RelSeq,
@@ -619,28 +618,13 @@
                           del  -> {no_pub,    del, no_ack};
                           ack  -> {no_pub, no_del,    ack}
                       end, JEntries);
-        ({?PUB,   del, no_ack}) when Action == ack ->
-            array:reset(RelSeq, JEntries);
-        ({Pub, no_del, no_ack}) when Action == del ->
-            array:set(RelSeq, {Pub, del, no_ack}, JEntries);
-        ({Pub,    Del, no_ack}) when Action == ack ->
-            array:set(RelSeq, {Pub, Del,    ack}, JEntries)
+        ({Pub,    no_del, no_ack}) when Action == del ->
+            array:set(RelSeq, {Pub,    del, no_ack}, JEntries);
+        ({no_pub,    del, no_ack}) when Action == ack ->
+            array:set(RelSeq, {no_pub, del,    ack}, JEntries);
+        ({?PUB,      del, no_ack}) when Action == ack ->
+            array:reset(RelSeq, JEntries)
     end.
-=======
-    Val = case array:get(RelSeq, JEntries) of
-              undefined ->
-                  case Action of
-                      ?PUB -> {Action, no_del, no_ack};
-                      del  -> {no_pub,    del, no_ack};
-                      ack  -> {no_pub, no_del,    ack}
-                  end;
-              ({Pub, no_del, no_ack}) when Action == del ->
-                  {Pub, del, no_ack};
-              ({Pub,    del, no_ack}) when Action == ack ->
-                  {Pub, del,    ack}
-          end,
-    array:set(RelSeq, Val, JEntries).
->>>>>>> eeccaf34
 
 maybe_flush_journal(State = #qistate { dirty_count = DCount,
                                        max_journal_entries = MaxJournal })
