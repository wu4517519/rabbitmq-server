--- conflicted
+++ resolved
@@ -57,7 +57,7 @@
 -ifdef(use_specs).
 
 -type(msg_id() :: non_neg_integer()).
--type(msg() :: {queue_name(), pid(), msg_id(), bool(), message()}).
+-type(msg() :: {queue_name(), pid(), msg_id(), boolean(), message()}).
 -type(qstats() :: {'ok', queue_name(), non_neg_integer(), non_neg_integer()}).
 -type(qlen() :: {'ok', non_neg_integer()}).
 -type(qfun(A) :: fun ((amqqueue()) -> A)).
@@ -65,13 +65,8 @@
       'ok' | {'error', [{'error' | 'exit' | 'throw', any()}]}).
 
 -spec(start/0 :: () -> 'ok').
-<<<<<<< HEAD
 -spec(recover/0 :: () -> {'ok', [amqqueue()]}).
--spec(declare/4 :: (queue_name(), bool(), bool(), amqp_table()) ->
-=======
--spec(recover/0 :: () -> 'ok').
 -spec(declare/4 :: (queue_name(), boolean(), boolean(), amqp_table()) ->
->>>>>>> 0271621a
              amqqueue()).
 -spec(lookup/1 :: (queue_name()) -> {'ok', amqqueue()} | not_found()).
 -spec(with/2 :: (queue_name(), qfun(A)) -> A | not_found()).
@@ -109,12 +104,8 @@
 -spec(basic_cancel/4 :: (amqqueue(), pid(), ctag(), any()) -> 'ok').
 -spec(notify_sent/2 :: (pid(), pid()) -> 'ok').
 -spec(unblock/2 :: (pid(), pid()) -> 'ok').
-<<<<<<< HEAD
 -spec(set_storage_mode/2 :: (pid(), ('oppressed' | 'liberated')) -> 'ok').
--spec(internal_declare/2 :: (amqqueue(), bool()) -> amqqueue()).
-=======
 -spec(internal_declare/2 :: (amqqueue(), boolean()) -> amqqueue()).
->>>>>>> 0271621a
 -spec(internal_delete/1 :: (queue_name()) -> 'ok' | not_found()).
 -spec(on_node_down/1 :: (erlang_node()) -> 'ok').
 -spec(pseudo_queue/2 :: (binary(), pid()) -> amqqueue()).
