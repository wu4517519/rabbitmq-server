%% The contents of this file are subject to the Mozilla Public License
%% Version 1.1 (the "License"); you may not use this file except in
%% compliance with the License. You may obtain a copy of the License
%% at http://www.mozilla.org/MPL/
%%
%% Software distributed under the License is distributed on an "AS IS"
%% basis, WITHOUT WARRANTY OF ANY KIND, either express or implied. See
%% the License for the specific language governing rights and
%% limitations under the License.
%%
%% The Original Code is RabbitMQ.
%%
%% The Initial Developer of the Original Code is VMware, Inc.
%% Copyright (c) 2007-2011 VMware, Inc.  All rights reserved.
%%

-module(rabbit_amqqueue).

-export([start/0, stop/0, declare/5, delete_immediately/1, delete/3, purge/1]).
-export([pseudo_queue/2]).
-export([lookup/1, with/2, with_or_die/2, assert_equivalence/5,
         check_exclusive_access/2, with_exclusive_access_or_die/3,
         stat/1, deliver/2, requeue/3, ack/4, reject/4]).
-export([list/1, info_keys/0, info/1, info/2, info_all/1, info_all/2]).
-export([consumers/1, consumers_all/1]).
-export([basic_get/3, basic_consume/7, basic_cancel/4]).
-export([notify_sent/2, unblock/2, flush_all/2]).
-export([commit_all/3, rollback_all/3, notify_down_all/2, limit_all/3]).
-export([on_node_down/1]).
-export([store_queue/1]).


%% internal
-export([internal_declare/2, internal_delete/1,
         run_backing_queue/3, run_backing_queue_async/3,
         sync_timeout/1, update_ram_duration/1, set_ram_duration_target/2,
         set_maximum_since_use/2, maybe_expire/1, drop_expired/1,
         emit_stats/1]).

-include("rabbit.hrl").
-include_lib("stdlib/include/qlc.hrl").

-define(INTEGER_ARG_TYPES, [byte, short, signedint, long]).

%%----------------------------------------------------------------------------

-ifdef(use_specs).

-export_type([name/0, qmsg/0]).

-type(name() :: rabbit_types:r('queue')).

-type(qlen() :: rabbit_types:ok(non_neg_integer())).
-type(qfun(A) :: fun ((rabbit_types:amqqueue()) -> A)).
-type(qmsg() :: {name(), pid(), msg_id(), boolean(), rabbit_types:message()}).
-type(msg_id() :: non_neg_integer()).
-type(ok_or_errors() ::
        'ok' | {'error', [{'error' | 'exit' | 'throw', any()}]}).

-type(queue_or_not_found() :: rabbit_types:amqqueue() | 'not_found').

-spec(start/0 :: () -> [name()]).
-spec(stop/0 :: () -> 'ok').
-spec(declare/5 ::
        (name(), boolean(), boolean(),
         rabbit_framing:amqp_table(), rabbit_types:maybe(pid()))
        -> {'new' | 'existing', rabbit_types:amqqueue()} |
           rabbit_types:channel_exit()).
-spec(lookup/1 ::
        (name()) -> rabbit_types:ok(rabbit_types:amqqueue()) |
                    rabbit_types:error('not_found')).
-spec(with/2 :: (name(), qfun(A)) -> A | rabbit_types:error('not_found')).
-spec(with_or_die/2 ::
        (name(), qfun(A)) -> A | rabbit_types:channel_exit()).
-spec(assert_equivalence/5 ::
        (rabbit_types:amqqueue(), boolean(), boolean(),
         rabbit_framing:amqp_table(), rabbit_types:maybe(pid()))
        -> 'ok' | rabbit_types:channel_exit() |
           rabbit_types:connection_exit()).
-spec(check_exclusive_access/2 ::
        (rabbit_types:amqqueue(), pid())
        -> 'ok' | rabbit_types:channel_exit()).
-spec(with_exclusive_access_or_die/3 ::
        (name(), pid(), qfun(A)) -> A | rabbit_types:channel_exit()).
-spec(list/1 :: (rabbit_types:vhost()) -> [rabbit_types:amqqueue()]).
-spec(info_keys/0 :: () -> rabbit_types:info_keys()).
-spec(info/1 :: (rabbit_types:amqqueue()) -> rabbit_types:infos()).
-spec(info/2 ::
        (rabbit_types:amqqueue(), rabbit_types:info_keys())
        -> rabbit_types:infos()).
-spec(info_all/1 :: (rabbit_types:vhost()) -> [rabbit_types:infos()]).
-spec(info_all/2 :: (rabbit_types:vhost(), rabbit_types:info_keys())
                    -> [rabbit_types:infos()]).
-spec(consumers/1 ::
        (rabbit_types:amqqueue())
        -> [{pid(), rabbit_types:ctag(), boolean()}]).
-spec(consumers_all/1 ::
        (rabbit_types:vhost())
        -> [{name(), pid(), rabbit_types:ctag(), boolean()}]).
-spec(stat/1 ::
        (rabbit_types:amqqueue())
        -> {'ok', non_neg_integer(), non_neg_integer()}).
-spec(emit_stats/1 :: (rabbit_types:amqqueue()) -> 'ok').
-spec(delete_immediately/1 :: (rabbit_types:amqqueue()) -> 'ok').
-spec(delete/3 ::
        (rabbit_types:amqqueue(), 'false', 'false')
        -> qlen();
        (rabbit_types:amqqueue(), 'true' , 'false')
        -> qlen() | rabbit_types:error('in_use');
        (rabbit_types:amqqueue(), 'false', 'true' )
        -> qlen() | rabbit_types:error('not_empty');
        (rabbit_types:amqqueue(), 'true' , 'true' )
        -> qlen() |
           rabbit_types:error('in_use') |
           rabbit_types:error('not_empty')).
-spec(purge/1 :: (rabbit_types:amqqueue()) -> qlen()).
-spec(deliver/2 :: (pid(), rabbit_types:delivery()) -> boolean()).
-spec(requeue/3 :: (pid(), [msg_id()],  pid()) -> 'ok').
-spec(ack/4 ::
        (pid(), rabbit_types:maybe(rabbit_types:txn()), [msg_id()], pid())
        -> 'ok').
-spec(reject/4 :: (pid(), [msg_id()], boolean(), pid()) -> 'ok').
-spec(commit_all/3 :: ([pid()], rabbit_types:txn(), pid()) -> ok_or_errors()).
-spec(rollback_all/3 :: ([pid()], rabbit_types:txn(), pid()) -> 'ok').
-spec(notify_down_all/2 :: ([pid()], pid()) -> ok_or_errors()).
-spec(limit_all/3 :: ([pid()], pid(), pid() | 'undefined') -> ok_or_errors()).
-spec(basic_get/3 :: (rabbit_types:amqqueue(), pid(), boolean()) ->
                          {'ok', non_neg_integer(), qmsg()} | 'empty').
-spec(basic_consume/7 ::
        (rabbit_types:amqqueue(), boolean(), pid(), pid() | 'undefined',
         rabbit_types:ctag(), boolean(), any())
        -> rabbit_types:ok_or_error('exclusive_consume_unavailable')).
-spec(basic_cancel/4 ::
        (rabbit_types:amqqueue(), pid(), rabbit_types:ctag(), any()) -> 'ok').
-spec(notify_sent/2 :: (pid(), pid()) -> 'ok').
-spec(unblock/2 :: (pid(), pid()) -> 'ok').
-spec(flush_all/2 :: ([pid()], pid()) -> 'ok').
-spec(internal_declare/2 ::
        (rabbit_types:amqqueue(), boolean())
        -> queue_or_not_found() | rabbit_misc:thunk(queue_or_not_found())).
-spec(internal_delete/1 ::
        (name()) -> rabbit_types:ok_or_error('not_found') |
                    rabbit_types:connection_exit() |
                    fun (() -> rabbit_types:ok_or_error('not_found') |
                               rabbit_types:connection_exit())).
-spec(run_backing_queue/3 ::
        (pid(), atom(),
         (fun ((atom(), A) -> {[rabbit_types:msg_id()], A}))) -> 'ok').
-spec(run_backing_queue_async/3 ::
        (pid(), atom(),
         (fun ((atom(), A) -> {[rabbit_types:msg_id()], A}))) -> 'ok').
-spec(sync_timeout/1 :: (pid()) -> 'ok').
-spec(update_ram_duration/1 :: (pid()) -> 'ok').
-spec(set_ram_duration_target/2 :: (pid(), number() | 'infinity') -> 'ok').
-spec(set_maximum_since_use/2 :: (pid(), non_neg_integer()) -> 'ok').
-spec(maybe_expire/1 :: (pid()) -> 'ok').
-spec(on_node_down/1 :: (node()) -> 'ok').
-spec(pseudo_queue/2 :: (name(), pid()) -> rabbit_types:amqqueue()).

-endif.

%%----------------------------------------------------------------------------

start() ->
    DurableQueues = find_durable_queues(),
    {ok, BQ} = application:get_env(rabbit, backing_queue_module),
    ok = BQ:start([QName || #amqqueue{name = QName} <- DurableQueues]),
    {ok,_} = supervisor:start_child(
               rabbit_sup,
               {rabbit_amqqueue_sup,
                {rabbit_amqqueue_sup, start_link, []},
                transient, infinity, supervisor, [rabbit_amqqueue_sup]}),
    recover_durable_queues(DurableQueues).

stop() ->
    ok = supervisor:terminate_child(rabbit_sup, rabbit_amqqueue_sup),
    ok = supervisor:delete_child(rabbit_sup, rabbit_amqqueue_sup),
    {ok, BQ} = application:get_env(rabbit, backing_queue_module),
    ok = BQ:stop().

find_durable_queues() ->
    Node = node(),
    %% TODO: use dirty ops instead
    rabbit_misc:execute_mnesia_transaction(
      fun () ->
              qlc:e(qlc:q([Q || Q = #amqqueue{pid = Pid}
                                    <- mnesia:table(rabbit_durable_queue),
                                node(Pid) == Node]))
      end).

recover_durable_queues(DurableQueues) ->
    Qs = [start_queue_process(Q) || Q <- DurableQueues],
    [QName || Q = #amqqueue{name = QName, pid = Pid} <- Qs,
              gen_server2:call(Pid, {init, true}, infinity) == {new, Q}].

declare(QueueName, Durable, AutoDelete, Args, Owner) ->
    ok = check_declare_arguments(QueueName, Args),
    Q = start_queue_process(#amqqueue{name            = QueueName,
                                      durable         = Durable,
                                      auto_delete     = AutoDelete,
                                      arguments       = Args,
                                      exclusive_owner = Owner,
                                      pid             = none,
                                      mirror_pids     = []}),
    case gen_server2:call(Q#amqqueue.pid, {init, false}, infinity) of
        not_found -> rabbit_misc:not_found(QueueName);
        Q1        -> Q1
    end.

internal_declare(Q, true) ->
    rabbit_misc:execute_mnesia_tx_with_tail(
      fun () -> ok = store_queue(Q), rabbit_misc:const(Q) end);
internal_declare(Q = #amqqueue{name = QueueName}, false) ->
    rabbit_misc:execute_mnesia_tx_with_tail(
      fun () ->
              case mnesia:wread({rabbit_queue, QueueName}) of
                  [] ->
                      case mnesia:read({rabbit_durable_queue, QueueName}) of
                          []  -> ok = store_queue(Q),
                                 B = add_default_binding(Q),
                                 fun () -> B(), Q end;
                          %% Q exists on stopped node
                          [_] -> rabbit_misc:const(not_found)
                      end;
                  [ExistingQ = #amqqueue{pid = QPid}] ->
                      case rabbit_misc:is_process_alive(QPid) of
                          true  -> rabbit_misc:const(ExistingQ);
                          false -> TailFun = internal_delete(QueueName),
                                   fun () -> TailFun(), ExistingQ end
                      end
              end
      end).

store_queue(Q = #amqqueue{durable = true}) ->
    ok = mnesia:write(rabbit_durable_queue, Q, write),
    ok = mnesia:write(rabbit_queue, Q, write),
    ok;
store_queue(Q = #amqqueue{durable = false}) ->
    ok = mnesia:write(rabbit_queue, Q, write),
    ok.

start_queue_process(Q) ->
    {ok, Pid} = rabbit_amqqueue_sup:start_child([Q]),
    Q#amqqueue{pid = Pid}.

add_default_binding(#amqqueue{name = QueueName}) ->
    ExchangeName = rabbit_misc:r(QueueName, exchange, <<>>),
    RoutingKey = QueueName#resource.name,
    rabbit_binding:add(#binding{source      = ExchangeName,
                                destination = QueueName,
                                key         = RoutingKey,
                                args        = []}).

lookup(Name) ->
    rabbit_misc:dirty_read({rabbit_queue, Name}).

with(Name, F, E) ->
    case lookup(Name) of
        {ok, Q} -> rabbit_misc:with_exit_handler(E, fun () -> F(Q) end);
        {error, not_found} -> E()
    end.

with(Name, F) ->
    with(Name, F, fun () -> {error, not_found} end).
with_or_die(Name, F) ->
    with(Name, F, fun () -> rabbit_misc:not_found(Name) end).

assert_equivalence(#amqqueue{durable     = Durable,
                             auto_delete = AutoDelete} = Q,
                   Durable, AutoDelete, RequiredArgs, Owner) ->
    assert_args_equivalence(Q, RequiredArgs),
    check_exclusive_access(Q, Owner, strict);
assert_equivalence(#amqqueue{name = QueueName},
                   _Durable, _AutoDelete, _RequiredArgs, _Owner) ->
    rabbit_misc:protocol_error(
      precondition_failed, "parameters for ~s not equivalent",
      [rabbit_misc:rs(QueueName)]).

check_exclusive_access(Q, Owner) -> check_exclusive_access(Q, Owner, lax).

check_exclusive_access(#amqqueue{exclusive_owner = Owner}, Owner, _MatchType) ->
    ok;
check_exclusive_access(#amqqueue{exclusive_owner = none}, _ReaderPid, lax) ->
    ok;
check_exclusive_access(#amqqueue{name = QueueName}, _ReaderPid, _MatchType) ->
    rabbit_misc:protocol_error(
      resource_locked,
      "cannot obtain exclusive access to locked ~s",
      [rabbit_misc:rs(QueueName)]).

with_exclusive_access_or_die(Name, ReaderPid, F) ->
    with_or_die(Name,
                fun (Q) -> check_exclusive_access(Q, ReaderPid), F(Q) end).

assert_args_equivalence(#amqqueue{name = QueueName, arguments = Args},
                        RequiredArgs) ->
    rabbit_misc:assert_args_equivalence(Args, RequiredArgs, QueueName,
                                        [<<"x-expires">>]).

check_declare_arguments(QueueName, Args) ->
    [case Fun(rabbit_misc:table_lookup(Args, Key)) of
         ok             -> ok;
         {error, Error} -> rabbit_misc:protocol_error(
                             precondition_failed,
                             "invalid arg '~s' for ~s: ~w",
                             [Key, rabbit_misc:rs(QueueName), Error])
     end || {Key, Fun} <-
                [{<<"x-expires">>,     fun check_integer_argument/1},
                 {<<"x-message-ttl">>, fun check_integer_argument/1}]],
    ok.

check_integer_argument(undefined) ->
    ok;
check_integer_argument({Type, Val}) when Val > 0 ->
    case lists:member(Type, ?INTEGER_ARG_TYPES) of
        true  -> ok;
        false -> {error, {unacceptable_type, Type}}
    end;
check_integer_argument({_Type, Val}) ->
    {error, {value_zero_or_less, Val}}.

list(VHostPath) ->
    mnesia:dirty_match_object(
      rabbit_queue,
      #amqqueue{name = rabbit_misc:r(VHostPath, queue), _ = '_'}).

info_keys() -> rabbit_amqqueue_process:info_keys().

map(VHostPath, F) -> rabbit_misc:filter_exit_map(F, list(VHostPath)).

info(#amqqueue{ pid = QPid }) ->
    delegate_call(QPid, info).

info(#amqqueue{ pid = QPid }, Items) ->
    case delegate_call(QPid, {info, Items}) of
        {ok, Res}      -> Res;
        {error, Error} -> throw(Error)
    end.

info_all(VHostPath) -> map(VHostPath, fun (Q) -> info(Q) end).

info_all(VHostPath, Items) -> map(VHostPath, fun (Q) -> info(Q, Items) end).

consumers(#amqqueue{ pid = QPid }) ->
    delegate_call(QPid, consumers).

consumers_all(VHostPath) ->
    lists:append(
      map(VHostPath,
          fun (Q) -> [{Q#amqqueue.name, ChPid, ConsumerTag, AckRequired} ||
                         {ChPid, ConsumerTag, AckRequired} <- consumers(Q)]
          end)).

stat(#amqqueue{pid = QPid}) ->
    delegate_call(QPid, stat).

emit_stats(#amqqueue{pid = QPid}) ->
    delegate_cast(QPid, emit_stats).

delete_immediately(#amqqueue{ pid = QPid }) ->
    gen_server2:cast(QPid, delete_immediately).

delete(#amqqueue{ pid = QPid }, IfUnused, IfEmpty) ->
    delegate_call(QPid, {delete, IfUnused, IfEmpty}).

purge(#amqqueue{ pid = QPid }) -> delegate_call(QPid, purge).

deliver(QPid, Delivery = #delivery{immediate = true}) ->
    gen_server2:call(QPid, {deliver_immediately, Delivery}, infinity);
deliver(QPid, Delivery = #delivery{mandatory = true}) ->
    gen_server2:call(QPid, {deliver, Delivery}, infinity),
    true;
deliver(QPid, Delivery) ->
    gen_server2:cast(QPid, {deliver, Delivery}),
    true.

requeue(QPid, MsgIds, ChPid) ->
    delegate_call(QPid, {requeue, MsgIds, ChPid}).

ack(QPid, Txn, MsgIds, ChPid) ->
    delegate_cast(QPid, {ack, Txn, MsgIds, ChPid}).

reject(QPid, MsgIds, Requeue, ChPid) ->
    delegate_cast(QPid, {reject, MsgIds, Requeue, ChPid}).

commit_all(QPids, Txn, ChPid) ->
    safe_delegate_call_ok(
      fun (QPid) -> gen_server2:call(QPid, {commit, Txn, ChPid}, infinity) end,
      QPids).

rollback_all(QPids, Txn, ChPid) ->
    delegate:invoke_no_result(
      QPids, fun (QPid) -> gen_server2:cast(QPid, {rollback, Txn, ChPid}) end).

notify_down_all(QPids, ChPid) ->
    safe_delegate_call_ok(
      fun (QPid) -> gen_server2:call(QPid, {notify_down, ChPid}, infinity) end,
      QPids).

limit_all(QPids, ChPid, LimiterPid) ->
    delegate:invoke_no_result(
      QPids, fun (QPid) ->
                     gen_server2:cast(QPid, {limit, ChPid, LimiterPid})
             end).

basic_get(#amqqueue{pid = QPid}, ChPid, NoAck) ->
    delegate_call(QPid, {basic_get, ChPid, NoAck}).

basic_consume(#amqqueue{pid = QPid}, NoAck, ChPid, LimiterPid,
              ConsumerTag, ExclusiveConsume, OkMsg) ->
    delegate_call(QPid, {basic_consume, NoAck, ChPid,
                         LimiterPid, ConsumerTag, ExclusiveConsume, OkMsg}).

basic_cancel(#amqqueue{pid = QPid}, ChPid, ConsumerTag, OkMsg) ->
    ok = delegate_call(QPid, {basic_cancel, ChPid, ConsumerTag, OkMsg}).

notify_sent(QPid, ChPid) ->
    gen_server2:cast(QPid, {notify_sent, ChPid}).

unblock(QPid, ChPid) ->
    delegate_cast(QPid, {unblock, ChPid}).

flush_all(QPids, ChPid) ->
    delegate:invoke_no_result(
      QPids, fun (QPid) -> gen_server2:cast(QPid, {flush, ChPid}) end).

internal_delete1(QueueName) ->
    ok = mnesia:delete({rabbit_queue, QueueName}),
    ok = mnesia:delete({rabbit_durable_queue, QueueName}),
    %% we want to execute some things, as decided by rabbit_exchange,
    %% after the transaction.
    rabbit_binding:remove_for_destination(QueueName).

internal_delete(QueueName) ->
    rabbit_misc:execute_mnesia_tx_with_tail(
      fun () ->
              case mnesia:wread({rabbit_queue, QueueName}) of
                  []  -> rabbit_misc:const({error, not_found});
                  [_] -> Deletions = internal_delete1(QueueName),
                         rabbit_binding:process_deletions(Deletions)
              end
      end).

run_backing_queue(QPid, Mod, Fun) ->
    gen_server2:call(QPid, {run_backing_queue, Mod, Fun}, infinity).

run_backing_queue_async(QPid, Mod, Fun) ->
    gen_server2:cast(QPid, {run_backing_queue, Mod, Fun}).

sync_timeout(QPid) ->
    gen_server2:cast(QPid, sync_timeout).

update_ram_duration(QPid) ->
    gen_server2:cast(QPid, update_ram_duration).

set_ram_duration_target(QPid, Duration) ->
    gen_server2:cast(QPid, {set_ram_duration_target, Duration}).

set_maximum_since_use(QPid, Age) ->
    gen_server2:cast(QPid, {set_maximum_since_use, Age}).

maybe_expire(QPid) ->
    gen_server2:cast(QPid, maybe_expire).

drop_expired(QPid) ->
    gen_server2:cast(QPid, drop_expired).

on_node_down(Node) ->
<<<<<<< HEAD
    rabbit_misc:execute_mnesia_transaction(
      fun () -> qlc:e(qlc:q([delete_queue(QueueName) ||
                                #amqqueue{name = QueueName, pid = Pid,
                                          mirror_pids = []}
                                    <- mnesia:table(rabbit_queue),
                                node(Pid) == Node]))
      end,
      fun (Deletions, Tx) ->
              rabbit_binding:process_deletions(
                lists:foldl(fun rabbit_binding:combine_deletions/2,
                            rabbit_binding:new_deletions(),
                            Deletions),
                Tx)
=======
    rabbit_misc:execute_mnesia_tx_with_tail(
      fun () -> Dels = qlc:e(qlc:q([delete_queue(QueueName) ||
                                       #amqqueue{name = QueueName, pid = Pid}
                                           <- mnesia:table(rabbit_queue),
                                       node(Pid) == Node])),
                rabbit_binding:process_deletions(
                  lists:foldl(fun rabbit_binding:combine_deletions/2,
                              rabbit_binding:new_deletions(), Dels))
>>>>>>> 3870c1b3
      end).

delete_queue(QueueName) ->
    ok = mnesia:delete({rabbit_queue, QueueName}),
    rabbit_binding:remove_transient_for_destination(QueueName).

pseudo_queue(QueueName, Pid) ->
    #amqqueue{name        = QueueName,
              durable     = false,
              auto_delete = false,
              arguments   = [],
              pid         = Pid,
              mirror_pids = []}.

safe_delegate_call_ok(F, Pids) ->
    case delegate:invoke(Pids, fun (Pid) ->
                                       rabbit_misc:with_exit_handler(
                                         fun () -> ok end,
                                         fun () -> F(Pid) end)
                               end) of
        {_,  []} -> ok;
        {_, Bad} -> {error, Bad}
    end.

delegate_call(Pid, Msg) ->
    delegate:invoke(Pid, fun (P) -> gen_server2:call(P, Msg, infinity) end).

delegate_cast(Pid, Msg) ->
    delegate:invoke_no_result(Pid, fun (P) -> gen_server2:cast(P, Msg) end).<|MERGE_RESOLUTION|>--- conflicted
+++ resolved
@@ -466,30 +466,15 @@
     gen_server2:cast(QPid, drop_expired).
 
 on_node_down(Node) ->
-<<<<<<< HEAD
-    rabbit_misc:execute_mnesia_transaction(
-      fun () -> qlc:e(qlc:q([delete_queue(QueueName) ||
-                                #amqqueue{name = QueueName, pid = Pid,
-                                          mirror_pids = []}
-                                    <- mnesia:table(rabbit_queue),
-                                node(Pid) == Node]))
-      end,
-      fun (Deletions, Tx) ->
-              rabbit_binding:process_deletions(
-                lists:foldl(fun rabbit_binding:combine_deletions/2,
-                            rabbit_binding:new_deletions(),
-                            Deletions),
-                Tx)
-=======
     rabbit_misc:execute_mnesia_tx_with_tail(
       fun () -> Dels = qlc:e(qlc:q([delete_queue(QueueName) ||
-                                       #amqqueue{name = QueueName, pid = Pid}
+                                       #amqqueue{name = QueueName, pid = Pid,
+                                                 mirror_pids = []}
                                            <- mnesia:table(rabbit_queue),
                                        node(Pid) == Node])),
                 rabbit_binding:process_deletions(
                   lists:foldl(fun rabbit_binding:combine_deletions/2,
                               rabbit_binding:new_deletions(), Dels))
->>>>>>> 3870c1b3
       end).
 
 delete_queue(QueueName) ->
