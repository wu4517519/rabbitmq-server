%% The contents of this file are subject to the Mozilla Public License
%% Version 1.1 (the "License"); you may not use this file except in
%% compliance with the License. You may obtain a copy of the License
%% at http://www.mozilla.org/MPL/
%%
%% Software distributed under the License is distributed on an "AS IS"
%% basis, WITHOUT WARRANTY OF ANY KIND, either express or implied. See
%% the License for the specific language governing rights and
%% limitations under the License.
%%
%% The Original Code is RabbitMQ.
%%
%% The Initial Developer of the Original Code is VMware, Inc.
%% Copyright (c) 2007-2012 VMware, Inc.  All rights reserved.
%%

-module(rabbit_variable_queue).

-export([init/3, terminate/2, delete_and_terminate/2, purge/1,
         publish/4, publish_delivered/4, discard/3, drain_confirmed/1,
<<<<<<< HEAD
         dropwhile/3, fetch/2, drop/2, ack/2, requeue/2, len/1, is_empty/1,
=======
         dropwhile/3, fetch/2, ack/2, requeue/2, fold/3, len/1, is_empty/1,
>>>>>>> a7bea4a0
         depth/1, set_ram_duration_target/2, ram_duration/1,
         needs_timeout/1, timeout/1, handle_pre_hibernate/1, status/1, invoke/3,
         is_duplicate/2, multiple_routing_keys/0, foreach_ack/3]).

-export([start/1, stop/0]).

%% exported for testing only
-export([start_msg_store/2, stop_msg_store/0, init/5]).

%%----------------------------------------------------------------------------
%% Definitions:

%% alpha: this is a message where both the message itself, and its
%%        position within the queue are held in RAM
%%
%% beta: this is a message where the message itself is only held on
%%        disk, but its position within the queue is held in RAM.
%%
%% gamma: this is a message where the message itself is only held on
%%        disk, but its position is both in RAM and on disk.
%%
%% delta: this is a collection of messages, represented by a single
%%        term, where the messages and their position are only held on
%%        disk.
%%
%% Note that for persistent messages, the message and its position
%% within the queue are always held on disk, *in addition* to being in
%% one of the above classifications.
%%
%% Also note that within this code, the term gamma seldom
%% appears. It's frequently the case that gammas are defined by betas
%% who have had their queue position recorded on disk.
%%
%% In general, messages move q1 -> q2 -> delta -> q3 -> q4, though
%% many of these steps are frequently skipped. q1 and q4 only hold
%% alphas, q2 and q3 hold both betas and gammas. When a message
%% arrives, its classification is determined. It is then added to the
%% rightmost appropriate queue.
%%
%% If a new message is determined to be a beta or gamma, q1 is
%% empty. If a new message is determined to be a delta, q1 and q2 are
%% empty (and actually q4 too).
%%
%% When removing messages from a queue, if q4 is empty then q3 is read
%% directly. If q3 becomes empty then the next segment's worth of
%% messages from delta are read into q3, reducing the size of
%% delta. If the queue is non empty, either q4 or q3 contain
%% entries. It is never permitted for delta to hold all the messages
%% in the queue.
%%
%% The duration indicated to us by the memory_monitor is used to
%% calculate, given our current ingress and egress rates, how many
%% messages we should hold in RAM (i.e. as alphas). We track the
%% ingress and egress rates for both messages and pending acks and
%% rates for both are considered when calculating the number of
%% messages to hold in RAM. When we need to push alphas to betas or
%% betas to gammas, we favour writing out messages that are further
%% from the head of the queue. This minimises writes to disk, as the
%% messages closer to the tail of the queue stay in the queue for
%% longer, thus do not need to be replaced as quickly by sending other
%% messages to disk.
%%
%% Whilst messages are pushed to disk and forgotten from RAM as soon
%% as requested by a new setting of the queue RAM duration, the
%% inverse is not true: we only load messages back into RAM as
%% demanded as the queue is read from. Thus only publishes to the
%% queue will take up available spare capacity.
%%
%% When we report our duration to the memory monitor, we calculate
%% average ingress and egress rates over the last two samples, and
%% then calculate our duration based on the sum of the ingress and
%% egress rates. More than two samples could be used, but it's a
%% balance between responding quickly enough to changes in
%% producers/consumers versus ignoring temporary blips. The problem
%% with temporary blips is that with just a few queues, they can have
%% substantial impact on the calculation of the average duration and
%% hence cause unnecessary I/O. Another alternative is to increase the
%% amqqueue_process:RAM_DURATION_UPDATE_PERIOD to beyond 5
%% seconds. However, that then runs the risk of being too slow to
%% inform the memory monitor of changes. Thus a 5 second interval,
%% plus a rolling average over the last two samples seems to work
%% well in practice.
%%
%% The sum of the ingress and egress rates is used because the egress
%% rate alone is not sufficient. Adding in the ingress rate means that
%% queues which are being flooded by messages are given more memory,
%% resulting in them being able to process the messages faster (by
%% doing less I/O, or at least deferring it) and thus helping keep
%% their mailboxes empty and thus the queue as a whole is more
%% responsive. If such a queue also has fast but previously idle
%% consumers, the consumer can then start to be driven as fast as it
%% can go, whereas if only egress rate was being used, the incoming
%% messages may have to be written to disk and then read back in,
%% resulting in the hard disk being a bottleneck in driving the
%% consumers. Generally, we want to give Rabbit every chance of
%% getting rid of messages as fast as possible and remaining
%% responsive, and using only the egress rate impacts that goal.
%%
%% Once the queue has more alphas than the target_ram_count, the
%% surplus must be converted to betas, if not gammas, if not rolled
%% into delta. The conditions under which these transitions occur
%% reflect the conflicting goals of minimising RAM cost per msg, and
%% minimising CPU cost per msg. Once the msg has become a beta, its
%% payload is no longer in RAM, thus a read from the msg_store must
%% occur before the msg can be delivered, but the RAM cost of a beta
%% is the same as a gamma, so converting a beta to gamma will not free
%% up any further RAM. To reduce the RAM cost further, the gamma must
%% be rolled into delta. Whilst recovering a beta or a gamma to an
%% alpha requires only one disk read (from the msg_store), recovering
%% a msg from within delta will require two reads (queue_index and
%% then msg_store). But delta has a near-0 per-msg RAM cost. So the
%% conflict is between using delta more, which will free up more
%% memory, but require additional CPU and disk ops, versus using delta
%% less and gammas and betas more, which will cost more memory, but
%% require fewer disk ops and less CPU overhead.
%%
%% In the case of a persistent msg published to a durable queue, the
%% msg is immediately written to the msg_store and queue_index. If
%% then additionally converted from an alpha, it'll immediately go to
%% a gamma (as it's already in queue_index), and cannot exist as a
%% beta. Thus a durable queue with a mixture of persistent and
%% transient msgs in it which has more messages than permitted by the
%% target_ram_count may contain an interspersed mixture of betas and
%% gammas in q2 and q3.
%%
%% There is then a ratio that controls how many betas and gammas there
%% can be. This is based on the target_ram_count and thus expresses
%% the fact that as the number of permitted alphas in the queue falls,
%% so should the number of betas and gammas fall (i.e. delta
%% grows). If q2 and q3 contain more than the permitted number of
%% betas and gammas, then the surplus are forcibly converted to gammas
%% (as necessary) and then rolled into delta. The ratio is that
%% delta/(betas+gammas+delta) equals
%% (betas+gammas+delta)/(target_ram_count+betas+gammas+delta). I.e. as
%% the target_ram_count shrinks to 0, so must betas and gammas.
%%
%% The conversion of betas to gammas is done in batches of exactly
%% ?IO_BATCH_SIZE. This value should not be too small, otherwise the
%% frequent operations on the queues of q2 and q3 will not be
%% effectively amortised (switching the direction of queue access
%% defeats amortisation), nor should it be too big, otherwise
%% converting a batch stalls the queue for too long. Therefore, it
%% must be just right.
%%
%% The conversion from alphas to betas is also chunked, but only to
%% ensure no more than ?IO_BATCH_SIZE alphas are converted to betas at
%% any one time. This further smooths the effects of changes to the
%% target_ram_count and ensures the queue remains responsive
%% even when there is a large amount of IO work to do. The
%% timeout callback is utilised to ensure that conversions are
%% done as promptly as possible whilst ensuring the queue remains
%% responsive.
%%
%% In the queue we keep track of both messages that are pending
%% delivery and messages that are pending acks. In the event of a
%% queue purge, we only need to load qi segments if the queue has
%% elements in deltas (i.e. it came under significant memory
%% pressure). In the event of a queue deletion, in addition to the
%% preceding, by keeping track of pending acks in RAM, we do not need
%% to search through qi segments looking for messages that are yet to
%% be acknowledged.
%%
%% Pending acks are recorded in memory by storing the message itself.
%% If the message has been sent to disk, we do not store the message
%% content. During memory reduction, pending acks containing message
%% content have that content removed and the corresponding messages
%% are pushed out to disk.
%%
%% Messages from pending acks are returned to q4, q3 and delta during
%% requeue, based on the limits of seq_id contained in each. Requeued
%% messages retain their original seq_id, maintaining order
%% when requeued.
%%
%% The order in which alphas are pushed to betas and pending acks
%% are pushed to disk is determined dynamically. We always prefer to
%% push messages for the source (alphas or acks) that is growing the
%% fastest (with growth measured as avg. ingress - avg. egress). In
%% each round of memory reduction a chunk of messages at most
%% ?IO_BATCH_SIZE in size is allocated to be pushed to disk. The
%% fastest growing source will be reduced by as much of this chunk as
%% possible. If there is any remaining allocation in the chunk after
%% the first source has been reduced to zero, the second source will
%% be reduced by as much of the remaining chunk as possible.
%%
%% Notes on Clean Shutdown
%% (This documents behaviour in variable_queue, queue_index and
%% msg_store.)
%%
%% In order to try to achieve as fast a start-up as possible, if a
%% clean shutdown occurs, we try to save out state to disk to reduce
%% work on startup. In the msg_store this takes the form of the
%% index_module's state, plus the file_summary ets table, and client
%% refs. In the VQ, this takes the form of the count of persistent
%% messages in the queue and references into the msg_stores. The
%% queue_index adds to these terms the details of its segments and
%% stores the terms in the queue directory.
%%
%% Two message stores are used. One is created for persistent messages
%% to durable queues that must survive restarts, and the other is used
%% for all other messages that just happen to need to be written to
%% disk. On start up we can therefore nuke the transient message
%% store, and be sure that the messages in the persistent store are
%% all that we need.
%%
%% The references to the msg_stores are there so that the msg_store
%% knows to only trust its saved state if all of the queues it was
%% previously talking to come up cleanly. Likewise, the queues
%% themselves (esp queue_index) skips work in init if all the queues
%% and msg_store were shutdown cleanly. This gives both good speed
%% improvements and also robustness so that if anything possibly went
%% wrong in shutdown (or there was subsequent manual tampering), all
%% messages and queues that can be recovered are recovered, safely.
%%
%% To delete transient messages lazily, the variable_queue, on
%% startup, stores the next_seq_id reported by the queue_index as the
%% transient_threshold. From that point on, whenever it's reading a
%% message off disk via the queue_index, if the seq_id is below this
%% threshold and the message is transient then it drops the message
%% (the message itself won't exist on disk because it would have been
%% stored in the transient msg_store which would have had its saved
%% state nuked on startup). This avoids the expensive operation of
%% scanning the entire queue on startup in order to delete transient
%% messages that were only pushed to disk to save memory.
%%
%%----------------------------------------------------------------------------

-behaviour(rabbit_backing_queue).

-record(vqstate,
        { q1,
          q2,
          delta,
          q3,
          q4,
          next_seq_id,
          pending_ack,
          ram_ack_index,
          index_state,
          msg_store_clients,
          durable,
          transient_threshold,

          async_callback,

          len,
          persistent_count,

          target_ram_count,
          ram_msg_count,
          ram_msg_count_prev,
          ram_ack_count_prev,
          out_counter,
          in_counter,
          rates,
          msgs_on_disk,
          msg_indices_on_disk,
          unconfirmed,
          confirmed,
          ack_out_counter,
          ack_in_counter,
          ack_rates
        }).

-record(rates, { egress, ingress, avg_egress, avg_ingress, timestamp }).

-record(msg_status,
        { seq_id,
          msg_id,
          msg,
          is_persistent,
          is_delivered,
          msg_on_disk,
          index_on_disk,
          msg_props
        }).

-record(delta,
        { start_seq_id, %% start_seq_id is inclusive
          count,
          end_seq_id    %% end_seq_id is exclusive
        }).

%% When we discover, on publish, that we should write some indices to
%% disk for some betas, the IO_BATCH_SIZE sets the number of betas
%% that we must be due to write indices for before we do any work at
%% all. This is both a minimum and a maximum - we don't write fewer
%% than IO_BATCH_SIZE indices out in one go, and we don't write more -
%% we can always come back on the next publish to do more.
-define(IO_BATCH_SIZE, 64).
-define(PERSISTENT_MSG_STORE, msg_store_persistent).
-define(TRANSIENT_MSG_STORE,  msg_store_transient).
-define(QUEUE, lqueue).

-include("rabbit.hrl").

%%----------------------------------------------------------------------------

-rabbit_upgrade({multiple_routing_keys, local, []}).

-ifdef(use_specs).

-type(timestamp() :: {non_neg_integer(), non_neg_integer(), non_neg_integer()}).
-type(seq_id()  :: non_neg_integer()).

-type(rates() :: #rates { egress      :: {timestamp(), non_neg_integer()},
                          ingress     :: {timestamp(), non_neg_integer()},
                          avg_egress  :: float(),
                          avg_ingress :: float(),
                          timestamp   :: timestamp() }).

-type(delta() :: #delta { start_seq_id :: non_neg_integer(),
                          count        :: non_neg_integer(),
                          end_seq_id   :: non_neg_integer() }).

%% The compiler (rightfully) complains that ack() and state() are
%% unused. For this reason we duplicate a -spec from
%% rabbit_backing_queue with the only intent being to remove
%% warnings. The problem here is that we can't parameterise the BQ
%% behaviour by these two types as we would like to. We still leave
%% these here for documentation purposes.
-type(ack() :: seq_id()).
-type(state() :: #vqstate {
             q1                    :: ?QUEUE:?QUEUE(),
             q2                    :: ?QUEUE:?QUEUE(),
             delta                 :: delta(),
             q3                    :: ?QUEUE:?QUEUE(),
             q4                    :: ?QUEUE:?QUEUE(),
             next_seq_id           :: seq_id(),
             pending_ack           :: gb_tree(),
             ram_ack_index         :: gb_tree(),
             index_state           :: any(),
             msg_store_clients     :: 'undefined' | {{any(), binary()},
                                                    {any(), binary()}},
             durable               :: boolean(),
             transient_threshold   :: non_neg_integer(),

             async_callback        :: rabbit_backing_queue:async_callback(),

             len                   :: non_neg_integer(),
             persistent_count      :: non_neg_integer(),

             target_ram_count      :: non_neg_integer() | 'infinity',
             ram_msg_count         :: non_neg_integer(),
             ram_msg_count_prev    :: non_neg_integer(),
             out_counter           :: non_neg_integer(),
             in_counter            :: non_neg_integer(),
             rates                 :: rates(),
             msgs_on_disk          :: gb_set(),
             msg_indices_on_disk   :: gb_set(),
             unconfirmed           :: gb_set(),
             confirmed             :: gb_set(),
             ack_out_counter       :: non_neg_integer(),
             ack_in_counter        :: non_neg_integer(),
             ack_rates             :: rates() }).
%% Duplicated from rabbit_backing_queue
-spec(ack/2 :: ([ack()], state()) -> {[rabbit_guid:guid()], state()}).

-spec(multiple_routing_keys/0 :: () -> 'ok').

-endif.

-define(BLANK_DELTA, #delta { start_seq_id = undefined,
                              count        = 0,
                              end_seq_id   = undefined }).
-define(BLANK_DELTA_PATTERN(Z), #delta { start_seq_id = Z,
                                         count        = 0,
                                         end_seq_id   = Z }).

%%----------------------------------------------------------------------------
%% Public API
%%----------------------------------------------------------------------------

start(DurableQueues) ->
    {AllTerms, StartFunState} = rabbit_queue_index:recover(DurableQueues),
    start_msg_store(
      [Ref || Terms <- AllTerms,
              begin
                  Ref = proplists:get_value(persistent_ref, Terms),
                  Ref =/= undefined
              end],
      StartFunState).

stop() -> stop_msg_store().

start_msg_store(Refs, StartFunState) ->
    ok = rabbit_sup:start_child(?TRANSIENT_MSG_STORE, rabbit_msg_store,
                                [?TRANSIENT_MSG_STORE, rabbit_mnesia:dir(),
                                 undefined,  {fun (ok) -> finished end, ok}]),
    ok = rabbit_sup:start_child(?PERSISTENT_MSG_STORE, rabbit_msg_store,
                                [?PERSISTENT_MSG_STORE, rabbit_mnesia:dir(),
                                 Refs, StartFunState]).

stop_msg_store() ->
    ok = rabbit_sup:stop_child(?PERSISTENT_MSG_STORE),
    ok = rabbit_sup:stop_child(?TRANSIENT_MSG_STORE).

init(Queue, Recover, AsyncCallback) ->
    init(Queue, Recover, AsyncCallback,
         fun (MsgIds, ActionTaken) ->
                 msgs_written_to_disk(AsyncCallback, MsgIds, ActionTaken)
         end,
         fun (MsgIds) -> msg_indices_written_to_disk(AsyncCallback, MsgIds) end).

init(#amqqueue { name = QueueName, durable = IsDurable }, false,
     AsyncCallback, MsgOnDiskFun, MsgIdxOnDiskFun) ->
    IndexState = rabbit_queue_index:init(QueueName, MsgIdxOnDiskFun),
    init(IsDurable, IndexState, 0, [], AsyncCallback,
         case IsDurable of
             true  -> msg_store_client_init(?PERSISTENT_MSG_STORE,
                                            MsgOnDiskFun, AsyncCallback);
             false -> undefined
         end,
         msg_store_client_init(?TRANSIENT_MSG_STORE, undefined, AsyncCallback));

init(#amqqueue { name = QueueName, durable = true }, true,
     AsyncCallback, MsgOnDiskFun, MsgIdxOnDiskFun) ->
    Terms = rabbit_queue_index:shutdown_terms(QueueName),
    {PRef, Terms1} =
        case proplists:get_value(persistent_ref, Terms) of
            undefined -> {rabbit_guid:gen(), []};
            PRef1     -> {PRef1, Terms}
        end,
    PersistentClient = msg_store_client_init(?PERSISTENT_MSG_STORE, PRef,
                                             MsgOnDiskFun, AsyncCallback),
    TransientClient  = msg_store_client_init(?TRANSIENT_MSG_STORE,
                                             undefined, AsyncCallback),
    {DeltaCount, IndexState} =
        rabbit_queue_index:recover(
          QueueName, Terms1,
          rabbit_msg_store:successfully_recovered_state(?PERSISTENT_MSG_STORE),
          fun (MsgId) ->
                  rabbit_msg_store:contains(MsgId, PersistentClient)
          end,
          MsgIdxOnDiskFun),
    init(true, IndexState, DeltaCount, Terms1, AsyncCallback,
         PersistentClient, TransientClient).

terminate(_Reason, State) ->
    State1 = #vqstate { persistent_count  = PCount,
                        index_state       = IndexState,
                        msg_store_clients = {MSCStateP, MSCStateT} } =
        purge_pending_ack(true, State),
    PRef = case MSCStateP of
               undefined -> undefined;
               _         -> ok = rabbit_msg_store:client_terminate(MSCStateP),
                            rabbit_msg_store:client_ref(MSCStateP)
           end,
    ok = rabbit_msg_store:client_delete_and_terminate(MSCStateT),
    Terms = [{persistent_ref, PRef}, {persistent_count, PCount}],
    a(State1 #vqstate { index_state       = rabbit_queue_index:terminate(
                                              Terms, IndexState),
                        msg_store_clients = undefined }).

%% the only difference between purge and delete is that delete also
%% needs to delete everything that's been delivered and not ack'd.
delete_and_terminate(_Reason, State) ->
    %% TODO: there is no need to interact with qi at all - which we do
    %% as part of 'purge' and 'purge_pending_ack', other than
    %% deleting it.
    {_PurgeCount, State1} = purge(State),
    State2 = #vqstate { index_state         = IndexState,
                        msg_store_clients   = {MSCStateP, MSCStateT} } =
        purge_pending_ack(false, State1),
    IndexState1 = rabbit_queue_index:delete_and_terminate(IndexState),
    case MSCStateP of
        undefined -> ok;
        _         -> rabbit_msg_store:client_delete_and_terminate(MSCStateP)
    end,
    rabbit_msg_store:client_delete_and_terminate(MSCStateT),
    a(State2 #vqstate { index_state       = IndexState1,
                        msg_store_clients = undefined }).

purge(State = #vqstate { q4                = Q4,
                         index_state       = IndexState,
                         msg_store_clients = MSCState,
                         len               = Len,
                         persistent_count  = PCount }) ->
    %% TODO: when there are no pending acks, which is a common case,
    %% we could simply wipe the qi instead of issuing delivers and
    %% acks for all the messages.
    {LensByStore, IndexState1} = remove_queue_entries(
                                   fun ?QUEUE:foldl/3, Q4,
                                   orddict:new(), IndexState, MSCState),
    {LensByStore1, State1 = #vqstate { q1                = Q1,
                                       index_state       = IndexState2,
                                       msg_store_clients = MSCState1 }} =
        purge_betas_and_deltas(LensByStore,
                               State #vqstate { q4          = ?QUEUE:new(),
                                                index_state = IndexState1 }),
    {LensByStore2, IndexState3} = remove_queue_entries(
                                    fun ?QUEUE:foldl/3, Q1,
                                    LensByStore1, IndexState2, MSCState1),
    PCount1 = PCount - find_persistent_count(LensByStore2),
    {Len, a(State1 #vqstate { q1                = ?QUEUE:new(),
                              index_state       = IndexState3,
                              len               = 0,
                              ram_msg_count     = 0,
                              persistent_count  = PCount1 })}.

publish(Msg = #basic_message { is_persistent = IsPersistent, id = MsgId },
        MsgProps = #message_properties { needs_confirming = NeedsConfirming },
        _ChPid, State = #vqstate { q1 = Q1, q3 = Q3, q4 = Q4,
                                   next_seq_id      = SeqId,
                                   len              = Len,
                                   in_counter       = InCount,
                                   persistent_count = PCount,
                                   durable          = IsDurable,
                                   ram_msg_count    = RamMsgCount,
                                   unconfirmed      = UC }) ->
    IsPersistent1 = IsDurable andalso IsPersistent,
    MsgStatus = msg_status(IsPersistent1, SeqId, Msg, MsgProps),
    {MsgStatus1, State1} = maybe_write_to_disk(false, false, MsgStatus, State),
    State2 = case ?QUEUE:is_empty(Q3) of
                 false -> State1 #vqstate { q1 = ?QUEUE:in(m(MsgStatus1), Q1) };
                 true  -> State1 #vqstate { q4 = ?QUEUE:in(m(MsgStatus1), Q4) }
             end,
    PCount1 = PCount + one_if(IsPersistent1),
    UC1 = gb_sets_maybe_insert(NeedsConfirming, MsgId, UC),
    a(reduce_memory_use(State2 #vqstate { next_seq_id      = SeqId   + 1,
                                          len              = Len     + 1,
                                          in_counter       = InCount + 1,
                                          persistent_count = PCount1,
                                          ram_msg_count    = RamMsgCount + 1,
                                          unconfirmed      = UC1 })).

publish_delivered(Msg = #basic_message { is_persistent = IsPersistent,
                                         id = MsgId },
                  MsgProps = #message_properties {
                    needs_confirming = NeedsConfirming },
                  _ChPid, State = #vqstate { len              = 0,
                                             next_seq_id      = SeqId,
                                             out_counter      = OutCount,
                                             in_counter       = InCount,
                                             persistent_count = PCount,
                                             durable          = IsDurable,
                                             unconfirmed      = UC }) ->
    IsPersistent1 = IsDurable andalso IsPersistent,
    MsgStatus = (msg_status(IsPersistent1, SeqId, Msg, MsgProps))
        #msg_status { is_delivered = true },
    {MsgStatus1, State1} = maybe_write_to_disk(false, false, MsgStatus, State),
    State2 = record_pending_ack(m(MsgStatus1), State1),
    PCount1 = PCount + one_if(IsPersistent1),
    UC1 = gb_sets_maybe_insert(NeedsConfirming, MsgId, UC),
    {SeqId, a(reduce_memory_use(
                State2 #vqstate { next_seq_id      = SeqId    + 1,
                                  out_counter      = OutCount + 1,
                                  in_counter       = InCount  + 1,
                                  persistent_count = PCount1,
                                  unconfirmed      = UC1 }))}.

discard(_MsgId, _ChPid, State) -> State.

drain_confirmed(State = #vqstate { confirmed = C }) ->
    case gb_sets:is_empty(C) of
        true  -> {[], State}; %% common case
        false -> {gb_sets:to_list(C), State #vqstate {
                                        confirmed = gb_sets:new() }}
    end.

dropwhile(Pred, AckRequired, State) -> dropwhile(Pred, AckRequired, State, []).

dropwhile(Pred, AckRequired, State, Msgs) ->
    End = fun(Next, S) when AckRequired -> {Next, lists:reverse(Msgs), S};
             (Next, S)                  -> {Next, undefined, S}
          end,
    case queue_out(State) of
        {empty, State1} ->
            End(undefined, a(State1));
        {{value, MsgStatus = #msg_status { msg_props = MsgProps }}, State1} ->
            case {Pred(MsgProps), AckRequired} of
                {true, true} ->
                    {MsgStatus1, State2} = read_msg(MsgStatus, State1, true),
                    {{Msg, _, AckTag, _}, State3} =
                         internal_fetch(true, MsgStatus1, State2),
                    dropwhile(Pred, AckRequired, State3, [{Msg, AckTag} | Msgs]);
                {true, false} ->
                    {_, State2} = internal_fetch(false, MsgStatus, State1),
                    dropwhile(Pred, AckRequired, State2, undefined);
                {false, _} ->
                    End(MsgProps, a(in_r(MsgStatus, State1)))
            end
    end.

fetch(AckRequired, State) ->
    case queue_out(State) of
        {empty, State1} ->
            {empty, a(State1)};
        {{value, MsgStatus}, State1} ->
            %% it is possible that the message wasn't read from disk
            %% at this point, so read it in.
            {MsgStatus1, State2} = read_msg(MsgStatus, State1, true),
            {Res, State3} = internal_fetch(AckRequired, MsgStatus1, State2),
            {Res, a(State3)}
    end.

drop(AckRequired, State) ->
    case queue_out(State) of
        {empty, State1} ->
            {empty, a(State1)};
        {{value, MsgStatus}, State1} ->
            {{_Msg, _IsDelivered, AckTag, Remaining}, State2} =
                internal_fetch(AckRequired, MsgStatus, State1),
            {{MsgStatus#msg_status.msg_id, AckTag, Remaining}, a(State2)}
    end.

ack([], State) ->
    {[], State};
ack(AckTags, State) ->
    {{IndexOnDiskSeqIds, MsgIdsByStore, AllMsgIds},
     State1 = #vqstate { index_state       = IndexState,
                         msg_store_clients = MSCState,
                         persistent_count  = PCount,
                         ack_out_counter   = AckOutCount }} =
        lists:foldl(
          fun (SeqId, {Acc, State2}) ->
                  {MsgStatus, State3} = remove_pending_ack(SeqId, State2),
                  {accumulate_ack(MsgStatus, Acc), State3}
          end, {accumulate_ack_init(), State}, AckTags),
    IndexState1 = rabbit_queue_index:ack(IndexOnDiskSeqIds, IndexState),
    [ok = msg_store_remove(MSCState, IsPersistent, MsgIds)
     || {IsPersistent, MsgIds} <- orddict:to_list(MsgIdsByStore)],
    PCount1 = PCount - find_persistent_count(sum_msg_ids_by_store_to_len(
                                               orddict:new(), MsgIdsByStore)),
    {lists:reverse(AllMsgIds),
     a(State1 #vqstate { index_state      = IndexState1,
                         persistent_count = PCount1,
                         ack_out_counter  = AckOutCount + length(AckTags) })}.

foreach_ack(undefined, State, _AckTags) ->
    State;
<<<<<<< HEAD
fold(MsgFun, State = #vqstate{pending_ack = PA}, AckTags) ->
    a(lists:foldl(fun(SeqId, State1) ->
                          {MsgStatus, State2} =
                              read_msg(gb_trees:get(SeqId, PA), false, State1),
                          MsgFun(MsgStatus#msg_status.msg, SeqId),
                          State2
                  end, State, AckTags)).
=======
foreach_ack(MsgFun, State = #vqstate{pending_ack = PA}, AckTags) ->
    lists:foldl(
      fun(SeqId, State1) ->
              {MsgStatus, State2} =
                  read_msg(gb_trees:get(SeqId, PA), State1, true),
              MsgFun(MsgStatus#msg_status.msg, SeqId),
              State2
      end, State, AckTags).
>>>>>>> a7bea4a0

requeue(AckTags, #vqstate { delta      = Delta,
                            q3         = Q3,
                            q4         = Q4,
                            in_counter = InCounter,
                            len        = Len } = State) ->
    {SeqIds,  Q4a, MsgIds,  State1} = queue_merge(lists:sort(AckTags), Q4, [],
                                                  beta_limit(Q3),
                                                  fun publish_alpha/2, State),
    {SeqIds1, Q3a, MsgIds1, State2} = queue_merge(SeqIds, Q3, MsgIds,
                                                  delta_limit(Delta),
                                                  fun publish_beta/2, State1),
    {Delta1, MsgIds2, State3}       = delta_merge(SeqIds1, Delta, MsgIds1,
                                                  State2),
    MsgCount = length(MsgIds2),
    {MsgIds2, a(reduce_memory_use(
                  State3 #vqstate { delta      = Delta1,
                                    q3         = Q3a,
                                    q4         = Q4a,
                                    in_counter = InCounter + MsgCount,
                                    len        = Len + MsgCount }))}.

fold(Fun, Acc, #vqstate { q1    = Q1,
                          q2    = Q2,
                          delta = Delta,
                          q3    = Q3,
                          q4    = Q4} = State) ->
    QFun = fun(M, {A, S}) ->
                   {#msg_status{msg = Msg}, State1} = read_msg(M, S, false),
                   A1 = Fun(Msg, A),
                   {A1, State1}
           end,
    {Acc1, State1} = ?QUEUE:foldl(QFun, {Acc,  State},  Q4),
    {Acc2, State2} = ?QUEUE:foldl(QFun, {Acc1, State1}, Q3),
    {Acc3, State3} =  delta_fold (Fun,   Acc2, Delta, State2),
    {Acc4, State4} = ?QUEUE:foldl(QFun, {Acc3, State3}, Q2),
                     ?QUEUE:foldl(QFun, {Acc4, State4}, Q1).

delta_fold(_Fun, Acc, ?BLANK_DELTA_PATTERN(X), State) ->
    {Acc, State};
delta_fold(Fun, Acc, #delta { start_seq_id = DeltaSeqId,
                              end_seq_id   = DeltaSeqIdEnd}, State) ->
    {List, State1 = #vqstate { msg_store_clients = MSCState }} =
        delta_index(DeltaSeqId, DeltaSeqIdEnd, State),
    {Result, MSCState3} =
    lists:foldl(fun ({MsgId, _SeqId, _MsgProps, IsPersistent, _IsDelivered},
                     {Acc1, MSCState1}) ->
                        {{ok, Msg = #basic_message {}}, MSCState2} =
                            msg_store_read(MSCState1, IsPersistent, MsgId),
                        {Fun(Msg, Acc1), MSCState2}
                end, {Acc, MSCState}, List),
    {Result, State1 #vqstate { msg_store_clients = MSCState3}}.

delta_index(DeltaSeqId, DeltaSeqIdEnd, State) ->
    delta_index(DeltaSeqId, DeltaSeqIdEnd, State, []).

delta_index(DeltaSeqIdDone, DeltaSeqIdEnd, State, List)
  when DeltaSeqIdDone == DeltaSeqIdEnd ->
    {List, State};
delta_index(DeltaSeqIdDone, DeltaSeqIdEnd,
            #vqstate { index_state = IndexState } = State, List) ->
    DeltaSeqId1 = lists:min(
                    [rabbit_queue_index:next_segment_boundary(DeltaSeqIdDone),
                     DeltaSeqIdEnd]),
    {List1, IndexState1} =
        rabbit_queue_index:read(DeltaSeqIdDone, DeltaSeqId1, IndexState),
    delta_index(DeltaSeqId1, DeltaSeqIdEnd,
                State #vqstate { index_state = IndexState1 }, List ++ List1).

len(#vqstate { len = Len }) -> Len.

is_empty(State) -> 0 == len(State).

depth(State = #vqstate { pending_ack = Ack }) ->
    len(State) + gb_trees:size(Ack).

set_ram_duration_target(
  DurationTarget, State = #vqstate {
                    rates     = #rates { avg_egress  = AvgEgressRate,
                                         avg_ingress = AvgIngressRate },
                    ack_rates = #rates { avg_egress  = AvgAckEgressRate,
                                         avg_ingress = AvgAckIngressRate },
                    target_ram_count = TargetRamCount }) ->
    Rate =
        AvgEgressRate + AvgIngressRate + AvgAckEgressRate + AvgAckIngressRate,
    TargetRamCount1 =
        case DurationTarget of
            infinity  -> infinity;
            _         -> trunc(DurationTarget * Rate) %% msgs = sec * msgs/sec
        end,
    State1 = State #vqstate { target_ram_count = TargetRamCount1 },
    a(case TargetRamCount1 == infinity orelse
          (TargetRamCount =/= infinity andalso
           TargetRamCount1 >= TargetRamCount) of
          true  -> State1;
          false -> reduce_memory_use(State1)
      end).

ram_duration(State = #vqstate {
               rates              = #rates { timestamp = Timestamp,
                                             egress    = Egress,
                                             ingress   = Ingress } = Rates,
               ack_rates          = #rates { timestamp = AckTimestamp,
                                             egress    = AckEgress,
                                             ingress   = AckIngress } = ARates,
               in_counter         = InCount,
               out_counter        = OutCount,
               ack_in_counter     = AckInCount,
               ack_out_counter    = AckOutCount,
               ram_msg_count      = RamMsgCount,
               ram_msg_count_prev = RamMsgCountPrev,
               ram_ack_index      = RamAckIndex,
               ram_ack_count_prev = RamAckCountPrev }) ->
    Now = now(),
    {AvgEgressRate,   Egress1} = update_rate(Now, Timestamp, OutCount, Egress),
    {AvgIngressRate, Ingress1} = update_rate(Now, Timestamp, InCount, Ingress),

    {AvgAckEgressRate,   AckEgress1} =
        update_rate(Now, AckTimestamp, AckOutCount, AckEgress),
    {AvgAckIngressRate, AckIngress1} =
        update_rate(Now, AckTimestamp, AckInCount, AckIngress),

    RamAckCount = gb_trees:size(RamAckIndex),

    Duration = %% msgs+acks / (msgs+acks/sec) == sec
        case (AvgEgressRate == 0 andalso AvgIngressRate == 0 andalso
              AvgAckEgressRate == 0 andalso AvgAckIngressRate == 0) of
            true  -> infinity;
            false -> (RamMsgCountPrev + RamMsgCount +
                          RamAckCount + RamAckCountPrev) /
                         (4 * (AvgEgressRate + AvgIngressRate +
                                   AvgAckEgressRate + AvgAckIngressRate))
        end,

    {Duration, State #vqstate {
                 rates              = Rates #rates {
                                        egress      = Egress1,
                                        ingress     = Ingress1,
                                        avg_egress  = AvgEgressRate,
                                        avg_ingress = AvgIngressRate,
                                        timestamp   = Now },
                 ack_rates          = ARates #rates {
                                        egress      = AckEgress1,
                                        ingress     = AckIngress1,
                                        avg_egress  = AvgAckEgressRate,
                                        avg_ingress = AvgAckIngressRate,
                                        timestamp   = Now },
                 in_counter         = 0,
                 out_counter        = 0,
                 ack_in_counter     = 0,
                 ack_out_counter    = 0,
                 ram_msg_count_prev = RamMsgCount,
                 ram_ack_count_prev = RamAckCount }}.

needs_timeout(State = #vqstate { index_state = IndexState }) ->
    case must_sync_index(State) of
        true  -> timed;
        false ->
            case rabbit_queue_index:needs_sync(IndexState) of
                true  -> idle;
                false -> case reduce_memory_use(
                                fun (_Quota, State1) -> {0, State1} end,
                                fun (_Quota, State1) -> State1 end,
                                fun (_Quota, State1) -> {0, State1} end,
                                State) of
                             {true,  _State} -> idle;
                             {false, _State} -> false
                         end
            end
    end.

timeout(State = #vqstate { index_state = IndexState }) ->
    IndexState1 = rabbit_queue_index:sync(IndexState),
    State1 = State #vqstate { index_state = IndexState1 },
    a(reduce_memory_use(State1)).

handle_pre_hibernate(State = #vqstate { index_state = IndexState }) ->
    State #vqstate { index_state = rabbit_queue_index:flush(IndexState) }.

status(#vqstate {
          q1 = Q1, q2 = Q2, delta = Delta, q3 = Q3, q4 = Q4,
          len              = Len,
          pending_ack      = PA,
          ram_ack_index    = RAI,
          target_ram_count = TargetRamCount,
          ram_msg_count    = RamMsgCount,
          next_seq_id      = NextSeqId,
          persistent_count = PersistentCount,
          rates            = #rates { avg_egress  = AvgEgressRate,
                                      avg_ingress = AvgIngressRate },
          ack_rates        = #rates { avg_egress  = AvgAckEgressRate,
                                      avg_ingress = AvgAckIngressRate } }) ->
    [ {q1                  , ?QUEUE:len(Q1)},
      {q2                  , ?QUEUE:len(Q2)},
      {delta               , Delta},
      {q3                  , ?QUEUE:len(Q3)},
      {q4                  , ?QUEUE:len(Q4)},
      {len                 , Len},
      {pending_acks        , gb_trees:size(PA)},
      {target_ram_count    , TargetRamCount},
      {ram_msg_count       , RamMsgCount},
      {ram_ack_count       , gb_trees:size(RAI)},
      {next_seq_id         , NextSeqId},
      {persistent_count    , PersistentCount},
      {avg_ingress_rate    , AvgIngressRate},
      {avg_egress_rate     , AvgEgressRate},
      {avg_ack_ingress_rate, AvgAckIngressRate},
      {avg_ack_egress_rate , AvgAckEgressRate} ].

invoke(?MODULE, Fun, State) -> Fun(?MODULE, State).

is_duplicate(_Msg, State) -> {false, State}.

%%----------------------------------------------------------------------------
%% Minor helpers
%%----------------------------------------------------------------------------

a(State = #vqstate { q1 = Q1, q2 = Q2, delta = Delta, q3 = Q3, q4 = Q4,
                     len              = Len,
                     persistent_count = PersistentCount,
                     ram_msg_count    = RamMsgCount }) ->
    E1 = ?QUEUE:is_empty(Q1),
    E2 = ?QUEUE:is_empty(Q2),
    ED = Delta#delta.count == 0,
    E3 = ?QUEUE:is_empty(Q3),
    E4 = ?QUEUE:is_empty(Q4),
    LZ = Len == 0,

    true = E1 or not E3,
    true = E2 or not ED,
    true = ED or not E3,
    true = LZ == (E3 and E4),

    true = Len             >= 0,
    true = PersistentCount >= 0,
    true = RamMsgCount     >= 0,
    true = RamMsgCount     =< Len,

    State.

d(Delta = #delta { start_seq_id = Start, count = Count, end_seq_id = End })
  when Start + Count =< End ->
    Delta.

m(MsgStatus = #msg_status { msg           = Msg,
                            is_persistent = IsPersistent,
                            msg_on_disk   = MsgOnDisk,
                            index_on_disk = IndexOnDisk }) ->
    true = (not IsPersistent) or IndexOnDisk,
    true = (not IndexOnDisk) or MsgOnDisk,
    true = (Msg =/= undefined) or MsgOnDisk,

    MsgStatus.

one_if(true ) -> 1;
one_if(false) -> 0.

cons_if(true,   E, L) -> [E | L];
cons_if(false, _E, L) -> L.

gb_sets_maybe_insert(false, _Val, Set) -> Set;
%% when requeueing, we re-add a msg_id to the unconfirmed set
gb_sets_maybe_insert(true,  Val,  Set) -> gb_sets:add(Val, Set).

msg_status(IsPersistent, SeqId, Msg = #basic_message { id = MsgId },
           MsgProps = #message_properties { delivered = Delivered }) ->
    %% TODO would it make sense to remove #msg_status.is_delivered?
    #msg_status { seq_id = SeqId, msg_id = MsgId, msg = Msg,
                  is_persistent = IsPersistent, is_delivered = Delivered,
                  msg_on_disk = false, index_on_disk = false,
                  msg_props = MsgProps }.

trim_msg_status(MsgStatus) -> MsgStatus #msg_status { msg = undefined }.

with_msg_store_state({MSCStateP, MSCStateT},  true, Fun) ->
    {Result, MSCStateP1} = Fun(MSCStateP),
    {Result, {MSCStateP1, MSCStateT}};
with_msg_store_state({MSCStateP, MSCStateT}, false, Fun) ->
    {Result, MSCStateT1} = Fun(MSCStateT),
    {Result, {MSCStateP, MSCStateT1}}.

with_immutable_msg_store_state(MSCState, IsPersistent, Fun) ->
    {Res, MSCState} = with_msg_store_state(MSCState, IsPersistent,
                                           fun (MSCState1) ->
                                                   {Fun(MSCState1), MSCState1}
                                           end),
    Res.

msg_store_client_init(MsgStore, MsgOnDiskFun, Callback) ->
    msg_store_client_init(MsgStore, rabbit_guid:gen(), MsgOnDiskFun,
                          Callback).

msg_store_client_init(MsgStore, Ref, MsgOnDiskFun, Callback) ->
    CloseFDsFun = msg_store_close_fds_fun(MsgStore =:= ?PERSISTENT_MSG_STORE),
    rabbit_msg_store:client_init(MsgStore, Ref, MsgOnDiskFun,
                                 fun () -> Callback(?MODULE, CloseFDsFun) end).

msg_store_write(MSCState, IsPersistent, MsgId, Msg) ->
    with_immutable_msg_store_state(
      MSCState, IsPersistent,
      fun (MSCState1) ->
              rabbit_msg_store:write_flow(MsgId, Msg, MSCState1)
      end).

msg_store_read(MSCState, IsPersistent, MsgId) ->
    with_msg_store_state(
      MSCState, IsPersistent,
      fun (MSCState1) ->
              rabbit_msg_store:read(MsgId, MSCState1)
      end).

msg_store_remove(MSCState, IsPersistent, MsgIds) ->
    with_immutable_msg_store_state(
      MSCState, IsPersistent,
      fun (MCSState1) ->
              rabbit_msg_store:remove(MsgIds, MCSState1)
      end).

msg_store_close_fds(MSCState, IsPersistent) ->
    with_msg_store_state(
      MSCState, IsPersistent,
      fun (MSCState1) -> rabbit_msg_store:close_all_indicated(MSCState1) end).

msg_store_close_fds_fun(IsPersistent) ->
    fun (?MODULE, State = #vqstate { msg_store_clients = MSCState }) ->
            {ok, MSCState1} = msg_store_close_fds(MSCState, IsPersistent),
            State #vqstate { msg_store_clients = MSCState1 }
    end.

maybe_write_delivered(false, _SeqId, IndexState) ->
    IndexState;
maybe_write_delivered(true, SeqId, IndexState) ->
    rabbit_queue_index:deliver([SeqId], IndexState).

betas_from_index_entries(List, TransientThreshold, PA, IndexState) ->
    {Filtered, Delivers, Acks} =
        lists:foldr(
          fun ({MsgId, SeqId, MsgProps, IsPersistent, IsDelivered},
               {Filtered1, Delivers1, Acks1} = Acc) ->
                  case SeqId < TransientThreshold andalso not IsPersistent of
                      true  -> {Filtered1,
                                cons_if(not IsDelivered, SeqId, Delivers1),
                                [SeqId | Acks1]};
                      false -> case gb_trees:is_defined(SeqId, PA) of
                                   false ->
                                       {?QUEUE:in_r(
                                           m(#msg_status {
                                                seq_id        = SeqId,
                                                msg_id        = MsgId,
                                                msg           = undefined,
                                                is_persistent = IsPersistent,
                                                is_delivered  = IsDelivered,
                                                msg_on_disk   = true,
                                                index_on_disk = true,
                                                msg_props     = MsgProps
                                               }), Filtered1),
                                        Delivers1, Acks1};
                                   true ->
                                       Acc
                           end
                  end
          end, {?QUEUE:new(), [], []}, List),
    {Filtered, rabbit_queue_index:ack(
                 Acks, rabbit_queue_index:deliver(Delivers, IndexState))}.

expand_delta(SeqId, ?BLANK_DELTA_PATTERN(X)) ->
    d(#delta { start_seq_id = SeqId, count = 1, end_seq_id = SeqId + 1 });
expand_delta(SeqId, #delta { start_seq_id = StartSeqId,
                             count        = Count } = Delta)
  when SeqId < StartSeqId ->
    d(Delta #delta { start_seq_id = SeqId, count = Count + 1 });
expand_delta(SeqId, #delta { count        = Count,
                             end_seq_id   = EndSeqId } = Delta)
  when SeqId >= EndSeqId ->
    d(Delta #delta { count = Count + 1, end_seq_id = SeqId + 1 });
expand_delta(_SeqId, #delta { count       = Count } = Delta) ->
    d(Delta #delta { count = Count + 1 }).

update_rate(Now, Then, Count, {OThen, OCount}) ->
    %% avg over the current period and the previous
    {1000000.0 * (Count + OCount) / timer:now_diff(Now, OThen), {Then, Count}}.

%%----------------------------------------------------------------------------
%% Internal major helpers for Public API
%%----------------------------------------------------------------------------

init(IsDurable, IndexState, DeltaCount, Terms, AsyncCallback,
     PersistentClient, TransientClient) ->
    {LowSeqId, NextSeqId, IndexState1} = rabbit_queue_index:bounds(IndexState),

    DeltaCount1 = proplists:get_value(persistent_count, Terms, DeltaCount),
    Delta = case DeltaCount1 == 0 andalso DeltaCount /= undefined of
                true  -> ?BLANK_DELTA;
                false -> d(#delta { start_seq_id = LowSeqId,
                                    count        = DeltaCount1,
                                    end_seq_id   = NextSeqId })
            end,
    Now = now(),
    State = #vqstate {
      q1                  = ?QUEUE:new(),
      q2                  = ?QUEUE:new(),
      delta               = Delta,
      q3                  = ?QUEUE:new(),
      q4                  = ?QUEUE:new(),
      next_seq_id         = NextSeqId,
      pending_ack         = gb_trees:empty(),
      ram_ack_index       = gb_trees:empty(),
      index_state         = IndexState1,
      msg_store_clients   = {PersistentClient, TransientClient},
      durable             = IsDurable,
      transient_threshold = NextSeqId,

      async_callback      = AsyncCallback,

      len                 = DeltaCount1,
      persistent_count    = DeltaCount1,

      target_ram_count    = infinity,
      ram_msg_count       = 0,
      ram_msg_count_prev  = 0,
      ram_ack_count_prev  = 0,
      out_counter         = 0,
      in_counter          = 0,
      rates               = blank_rate(Now, DeltaCount1),
      msgs_on_disk        = gb_sets:new(),
      msg_indices_on_disk = gb_sets:new(),
      unconfirmed         = gb_sets:new(),
      confirmed           = gb_sets:new(),
      ack_out_counter     = 0,
      ack_in_counter      = 0,
      ack_rates           = blank_rate(Now, 0) },
    a(maybe_deltas_to_betas(State)).

blank_rate(Timestamp, IngressLength) ->
    #rates { egress      = {Timestamp, 0},
             ingress     = {Timestamp, IngressLength},
             avg_egress  = 0.0,
             avg_ingress = 0.0,
             timestamp   = Timestamp }.

in_r(MsgStatus = #msg_status { msg = undefined },
     State = #vqstate { q3 = Q3, q4 = Q4 }) ->
    case ?QUEUE:is_empty(Q4) of
        true  -> State #vqstate { q3 = ?QUEUE:in_r(MsgStatus, Q3) };
        false -> {MsgStatus1, State1 = #vqstate { q4 = Q4a }} =
                     read_msg(MsgStatus, State, true),
                 State1 #vqstate { q4 = ?QUEUE:in_r(MsgStatus1, Q4a) }
    end;
in_r(MsgStatus, State = #vqstate { q4 = Q4 }) ->
    State #vqstate { q4 = ?QUEUE:in_r(MsgStatus, Q4) }.

queue_out(State = #vqstate { q4 = Q4 }) ->
    case ?QUEUE:out(Q4) of
        {empty, _Q4} ->
            case fetch_from_q3(State) of
                {empty, _State1} = Result     -> Result;
                {loaded, {MsgStatus, State1}} -> {{value, MsgStatus}, State1}
            end;
        {{value, MsgStatus}, Q4a} ->
            {{value, MsgStatus}, State #vqstate { q4 = Q4a }}
    end.

read_msg(MsgStatus, State) -> read_msg(MsgStatus, true, State).

read_msg(MsgStatus = #msg_status { msg           = undefined,
                                   msg_id        = MsgId,
                                   is_persistent = IsPersistent },
<<<<<<< HEAD
         CountDiskToRam, State = #vqstate { ram_msg_count     = RamMsgCount,
                                            msg_store_clients = MSCState}) ->
    {{ok, Msg = #basic_message {}}, MSCState1} =
        msg_store_read(MSCState, IsPersistent, MsgId),
    {MsgStatus #msg_status { msg = Msg },
     State #vqstate { ram_msg_count     = RamMsgCount + one_if(CountDiskToRam),
                      msg_store_clients = MSCState1 }};
read_msg(MsgStatus, _CountDiskToRam, State) ->
=======
         State = #vqstate { ram_msg_count     = RamMsgCount,
                            msg_store_clients = MSCState},
         UpdateRamCount) ->
    {{ok, Msg = #basic_message {}}, MSCState1} =
        msg_store_read(MSCState, IsPersistent, MsgId),
    {MsgStatus #msg_status { msg = Msg },
     State #vqstate { ram_msg_count     = RamMsgCount + one_if(UpdateRamCount),
                      msg_store_clients = MSCState1 }};
read_msg(MsgStatus, State, _UpdateRamCount) ->
>>>>>>> a7bea4a0
    {MsgStatus, State}.

internal_fetch(AckRequired, MsgStatus = #msg_status {
                              seq_id        = SeqId,
                              msg_id        = MsgId,
                              msg           = Msg,
                              is_persistent = IsPersistent,
                              is_delivered  = IsDelivered,
                              msg_on_disk   = MsgOnDisk,
                              index_on_disk = IndexOnDisk },
               State = #vqstate {ram_msg_count     = RamMsgCount,
                                 out_counter       = OutCount,
                                 index_state       = IndexState,
                                 msg_store_clients = MSCState,
                                 len               = Len,
                                 persistent_count  = PCount }) ->
    %% 1. Mark it delivered if necessary
    IndexState1 = maybe_write_delivered(
                    IndexOnDisk andalso not IsDelivered,
                    SeqId, IndexState),

    %% 2. Remove from msg_store and queue index, if necessary
    Rem = fun () ->
                  ok = msg_store_remove(MSCState, IsPersistent, [MsgId])
          end,
    Ack = fun () -> rabbit_queue_index:ack([SeqId], IndexState1) end,
    IndexState2 =
        case {AckRequired, MsgOnDisk, IndexOnDisk} of
            {false, true, false} -> Rem(), IndexState1;
            {false, true,  true} -> Rem(), Ack();
            _                    -> IndexState1
        end,

    %% 3. If an ack is required, add something sensible to PA
    {AckTag, State1} = case AckRequired of
                           true  -> StateN = record_pending_ack(
                                               MsgStatus #msg_status {
                                                 is_delivered = true }, State),
                                    {SeqId, StateN};
                           false -> {undefined, State}
                       end,

    PCount1 = PCount - one_if(IsPersistent andalso not AckRequired),
    Len1 = Len - 1,
    RamMsgCount1 = RamMsgCount - one_if(Msg =/= undefined),

    {{Msg, IsDelivered, AckTag, Len1},
     State1 #vqstate { ram_msg_count    = RamMsgCount1,
                       out_counter      = OutCount + 1,
                       index_state      = IndexState2,
                       len              = Len1,
                       persistent_count = PCount1 }}.

purge_betas_and_deltas(LensByStore,
                       State = #vqstate { q3                = Q3,
                                          index_state       = IndexState,
                                          msg_store_clients = MSCState }) ->
    case ?QUEUE:is_empty(Q3) of
        true  -> {LensByStore, State};
        false -> {LensByStore1, IndexState1} =
                     remove_queue_entries(fun ?QUEUE:foldl/3, Q3,
                                          LensByStore, IndexState, MSCState),
                 purge_betas_and_deltas(LensByStore1,
                                        maybe_deltas_to_betas(
                                          State #vqstate {
                                            q3          = ?QUEUE:new(),
                                            index_state = IndexState1 }))
    end.

remove_queue_entries(Fold, Q, LensByStore, IndexState, MSCState) ->
    {MsgIdsByStore, Delivers, Acks} =
        Fold(fun remove_queue_entries1/2, {orddict:new(), [], []}, Q),
    ok = orddict:fold(fun (IsPersistent, MsgIds, ok) ->
                              msg_store_remove(MSCState, IsPersistent, MsgIds)
                      end, ok, MsgIdsByStore),
    {sum_msg_ids_by_store_to_len(LensByStore, MsgIdsByStore),
     rabbit_queue_index:ack(Acks,
                            rabbit_queue_index:deliver(Delivers, IndexState))}.

remove_queue_entries1(
  #msg_status { msg_id = MsgId, seq_id = SeqId,
                is_delivered = IsDelivered, msg_on_disk = MsgOnDisk,
                index_on_disk = IndexOnDisk, is_persistent = IsPersistent },
  {MsgIdsByStore, Delivers, Acks}) ->
    {case MsgOnDisk of
         true  -> rabbit_misc:orddict_cons(IsPersistent, MsgId, MsgIdsByStore);
         false -> MsgIdsByStore
     end,
     cons_if(IndexOnDisk andalso not IsDelivered, SeqId, Delivers),
     cons_if(IndexOnDisk, SeqId, Acks)}.

sum_msg_ids_by_store_to_len(LensByStore, MsgIdsByStore) ->
    orddict:fold(
      fun (IsPersistent, MsgIds, LensByStore1) ->
              orddict:update_counter(IsPersistent, length(MsgIds), LensByStore1)
      end, LensByStore, MsgIdsByStore).

%%----------------------------------------------------------------------------
%% Internal gubbins for publishing
%%----------------------------------------------------------------------------

maybe_write_msg_to_disk(_Force, MsgStatus = #msg_status {
                                  msg_on_disk = true }, _MSCState) ->
    MsgStatus;
maybe_write_msg_to_disk(Force, MsgStatus = #msg_status {
                                 msg = Msg, msg_id = MsgId,
                                 is_persistent = IsPersistent }, MSCState)
  when Force orelse IsPersistent ->
    Msg1 = Msg #basic_message {
             %% don't persist any recoverable decoded properties
             content = rabbit_binary_parser:clear_decoded_content(
                         Msg #basic_message.content)},
    ok = msg_store_write(MSCState, IsPersistent, MsgId, Msg1),
    MsgStatus #msg_status { msg_on_disk = true };
maybe_write_msg_to_disk(_Force, MsgStatus, _MSCState) ->
    MsgStatus.

maybe_write_index_to_disk(_Force, MsgStatus = #msg_status {
                                    index_on_disk = true }, IndexState) ->
    true = MsgStatus #msg_status.msg_on_disk, %% ASSERTION
    {MsgStatus, IndexState};
maybe_write_index_to_disk(Force, MsgStatus = #msg_status {
                                   msg_id        = MsgId,
                                   seq_id        = SeqId,
                                   is_persistent = IsPersistent,
                                   is_delivered  = IsDelivered,
                                   msg_props     = MsgProps}, IndexState)
  when Force orelse IsPersistent ->
    true = MsgStatus #msg_status.msg_on_disk, %% ASSERTION
    IndexState1 = rabbit_queue_index:publish(
                    MsgId, SeqId, MsgProps, IsPersistent, IndexState),
    {MsgStatus #msg_status { index_on_disk = true },
     maybe_write_delivered(IsDelivered, SeqId, IndexState1)};
maybe_write_index_to_disk(_Force, MsgStatus, IndexState) ->
    {MsgStatus, IndexState}.

maybe_write_to_disk(ForceMsg, ForceIndex, MsgStatus,
                    State = #vqstate { index_state       = IndexState,
                                       msg_store_clients = MSCState }) ->
    MsgStatus1 = maybe_write_msg_to_disk(ForceMsg, MsgStatus, MSCState),
    {MsgStatus2, IndexState1} =
        maybe_write_index_to_disk(ForceIndex, MsgStatus1, IndexState),
    {MsgStatus2, State #vqstate { index_state = IndexState1 }}.

%%----------------------------------------------------------------------------
%% Internal gubbins for acks
%%----------------------------------------------------------------------------

record_pending_ack(#msg_status { seq_id        = SeqId,
                                 msg_id        = MsgId,
                                 msg_on_disk   = MsgOnDisk } = MsgStatus,
                   State = #vqstate { pending_ack     = PA,
                                      ram_ack_index   = RAI,
                                      ack_in_counter  = AckInCount}) ->
    {AckEntry, RAI1} =
        case MsgOnDisk of
            true  -> {m(trim_msg_status(MsgStatus)), RAI};
            false -> {MsgStatus, gb_trees:insert(SeqId, MsgId, RAI)}
        end,
    State #vqstate { pending_ack    = gb_trees:insert(SeqId, AckEntry, PA),
                     ram_ack_index  = RAI1,
                     ack_in_counter = AckInCount + 1}.

remove_pending_ack(SeqId, State = #vqstate { pending_ack   = PA,
                                             ram_ack_index = RAI }) ->
    {gb_trees:get(SeqId, PA),
     State #vqstate { pending_ack   = gb_trees:delete(SeqId, PA),
                      ram_ack_index = gb_trees:delete_any(SeqId, RAI) }}.

purge_pending_ack(KeepPersistent,
                  State = #vqstate { pending_ack       = PA,
                                     index_state       = IndexState,
                                     msg_store_clients = MSCState }) ->
    {IndexOnDiskSeqIds, MsgIdsByStore, _AllMsgIds} =
        rabbit_misc:gb_trees_fold(fun (_SeqId, MsgStatus, Acc) ->
                                          accumulate_ack(MsgStatus, Acc)
                                  end, accumulate_ack_init(), PA),
    State1 = State #vqstate { pending_ack   = gb_trees:empty(),
                              ram_ack_index = gb_trees:empty() },
    case KeepPersistent of
        true  -> case orddict:find(false, MsgIdsByStore) of
                     error        -> State1;
                     {ok, MsgIds} -> ok = msg_store_remove(MSCState, false,
                                                           MsgIds),
                                    State1
                 end;
        false -> IndexState1 =
                     rabbit_queue_index:ack(IndexOnDiskSeqIds, IndexState),
                 [ok = msg_store_remove(MSCState, IsPersistent, MsgIds)
                  || {IsPersistent, MsgIds} <- orddict:to_list(MsgIdsByStore)],
                 State1 #vqstate { index_state = IndexState1 }
    end.

accumulate_ack_init() -> {[], orddict:new(), []}.

accumulate_ack(#msg_status { seq_id        = SeqId,
                             msg_id        = MsgId,
                             is_persistent = IsPersistent,
                             msg_on_disk   = MsgOnDisk,
                             index_on_disk = IndexOnDisk },
               {IndexOnDiskSeqIdsAcc, MsgIdsByStore, AllMsgIds}) ->
    {cons_if(IndexOnDisk, SeqId, IndexOnDiskSeqIdsAcc),
     case MsgOnDisk of
         true  -> rabbit_misc:orddict_cons(IsPersistent, MsgId, MsgIdsByStore);
         false -> MsgIdsByStore
     end,
     [MsgId | AllMsgIds]}.

find_persistent_count(LensByStore) ->
    case orddict:find(true, LensByStore) of
        error     -> 0;
        {ok, Len} -> Len
    end.

%%----------------------------------------------------------------------------
%% Internal plumbing for confirms (aka publisher acks)
%%----------------------------------------------------------------------------

record_confirms(MsgIdSet, State = #vqstate { msgs_on_disk        = MOD,
                                             msg_indices_on_disk = MIOD,
                                             unconfirmed         = UC,
                                             confirmed           = C }) ->
    State #vqstate {
      msgs_on_disk        = rabbit_misc:gb_sets_difference(MOD,  MsgIdSet),
      msg_indices_on_disk = rabbit_misc:gb_sets_difference(MIOD, MsgIdSet),
      unconfirmed         = rabbit_misc:gb_sets_difference(UC,   MsgIdSet),
      confirmed           = gb_sets:union(C, MsgIdSet) }.

must_sync_index(#vqstate { msg_indices_on_disk = MIOD,
                           unconfirmed = UC }) ->
    %% If UC is empty then by definition, MIOD and MOD are also empty
    %% and there's nothing that can be pending a sync.

    %% If UC is not empty, then we want to find is_empty(UC - MIOD),
    %% but the subtraction can be expensive. Thus instead, we test to
    %% see if UC is a subset of MIOD. This can only be the case if
    %% MIOD == UC, which would indicate that every message in UC is
    %% also in MIOD and is thus _all_ pending on a msg_store sync, not
    %% on a qi sync. Thus the negation of this is sufficient. Because
    %% is_subset is short circuiting, this is more efficient than the
    %% subtraction.
    not (gb_sets:is_empty(UC) orelse gb_sets:is_subset(UC, MIOD)).

msgs_written_to_disk(Callback, MsgIdSet, ignored) ->
    Callback(?MODULE,
             fun (?MODULE, State) -> record_confirms(MsgIdSet, State) end);
msgs_written_to_disk(Callback, MsgIdSet, written) ->
    Callback(?MODULE,
             fun (?MODULE, State = #vqstate { msgs_on_disk        = MOD,
                                              msg_indices_on_disk = MIOD,
                                              unconfirmed         = UC }) ->
                     Confirmed = gb_sets:intersection(UC, MsgIdSet),
                     record_confirms(gb_sets:intersection(MsgIdSet, MIOD),
                                     State #vqstate {
                                       msgs_on_disk =
                                           gb_sets:union(MOD, Confirmed) })
             end).

msg_indices_written_to_disk(Callback, MsgIdSet) ->
    Callback(?MODULE,
             fun (?MODULE, State = #vqstate { msgs_on_disk        = MOD,
                                              msg_indices_on_disk = MIOD,
                                              unconfirmed         = UC }) ->
                     Confirmed = gb_sets:intersection(UC, MsgIdSet),
                     record_confirms(gb_sets:intersection(MsgIdSet, MOD),
                                     State #vqstate {
                                       msg_indices_on_disk =
                                           gb_sets:union(MIOD, Confirmed) })
             end).

%%----------------------------------------------------------------------------
%% Internal plumbing for requeue
%%----------------------------------------------------------------------------

publish_alpha(#msg_status { msg = undefined } = MsgStatus, State) ->
    read_msg(MsgStatus, State, true);
publish_alpha(MsgStatus, #vqstate {ram_msg_count = RamMsgCount } = State) ->
    {MsgStatus, State #vqstate { ram_msg_count = RamMsgCount + 1 }}.

publish_beta(MsgStatus, State) ->
    {#msg_status { msg = Msg} = MsgStatus1,
     #vqstate { ram_msg_count = RamMsgCount } = State1} =
        maybe_write_to_disk(true, false, MsgStatus, State),
    {MsgStatus1, State1 #vqstate {
                   ram_msg_count = RamMsgCount + one_if(Msg =/= undefined) }}.

%% Rebuild queue, inserting sequence ids to maintain ordering
queue_merge(SeqIds, Q, MsgIds, Limit, PubFun, State) ->
    queue_merge(SeqIds, Q, ?QUEUE:new(), MsgIds,
                Limit, PubFun, State).

queue_merge([SeqId | Rest] = SeqIds, Q, Front, MsgIds,
            Limit, PubFun, State)
  when Limit == undefined orelse SeqId < Limit ->
    case ?QUEUE:out(Q) of
        {{value, #msg_status { seq_id = SeqIdQ } = MsgStatus}, Q1}
          when SeqIdQ < SeqId ->
            %% enqueue from the remaining queue
            queue_merge(SeqIds, Q1, ?QUEUE:in(MsgStatus, Front), MsgIds,
                        Limit, PubFun, State);
        {_, _Q1} ->
            %% enqueue from the remaining list of sequence ids
            {MsgStatus, State1} = msg_from_pending_ack(SeqId, State),
            {#msg_status { msg_id = MsgId } = MsgStatus1, State2} =
                PubFun(MsgStatus, State1),
            queue_merge(Rest, Q, ?QUEUE:in(MsgStatus1, Front), [MsgId | MsgIds],
                        Limit, PubFun, State2)
    end;
queue_merge(SeqIds, Q, Front, MsgIds,
            _Limit, _PubFun, State) ->
    {SeqIds, ?QUEUE:join(Front, Q), MsgIds, State}.

delta_merge([], Delta, MsgIds, State) ->
    {Delta, MsgIds, State};
delta_merge(SeqIds, Delta, MsgIds, State) ->
    lists:foldl(fun (SeqId, {Delta0, MsgIds0, State0}) ->
                        {#msg_status { msg_id = MsgId } = MsgStatus, State1} =
                            msg_from_pending_ack(SeqId, State0),
                        {_MsgStatus, State2} =
                            maybe_write_to_disk(true, true, MsgStatus, State1),
                        {expand_delta(SeqId, Delta0), [MsgId | MsgIds0], State2}
                end, {Delta, MsgIds, State}, SeqIds).

%% Mostly opposite of record_pending_ack/2
msg_from_pending_ack(SeqId, State) ->
    {#msg_status { msg_props = MsgProps } = MsgStatus, State1} =
        remove_pending_ack(SeqId, State),
    {MsgStatus #msg_status {
       msg_props = MsgProps #message_properties { needs_confirming = false } },
     State1}.

beta_limit(Q) ->
    case ?QUEUE:peek(Q) of
        {value, #msg_status { seq_id = SeqId }} -> SeqId;
        empty                                   -> undefined
    end.

delta_limit(?BLANK_DELTA_PATTERN(_X))             -> undefined;
delta_limit(#delta { start_seq_id = StartSeqId }) -> StartSeqId.

%%----------------------------------------------------------------------------
%% Phase changes
%%----------------------------------------------------------------------------

%% Determine whether a reduction in memory use is necessary, and call
%% functions to perform the required phase changes. The function can
%% also be used to just do the former, by passing in dummy phase
%% change functions.
%%
%% The function does not report on any needed beta->delta conversions,
%% though the conversion function for that is called as necessary. The
%% reason is twofold. Firstly, this is safe because the conversion is
%% only ever necessary just after a transition to a
%% target_ram_count of zero or after an incremental alpha->beta
%% conversion. In the former case the conversion is performed straight
%% away (i.e. any betas present at the time are converted to deltas),
%% and in the latter case the need for a conversion is flagged up
%% anyway. Secondly, this is necessary because we do not have a
%% precise and cheap predicate for determining whether a beta->delta
%% conversion is necessary - due to the complexities of retaining up
%% one segment's worth of messages in q3 - and thus would risk
%% perpetually reporting the need for a conversion when no such
%% conversion is needed. That in turn could cause an infinite loop.
reduce_memory_use(_AlphaBetaFun, _BetaDeltaFun, _AckFun,
                  State = #vqstate {target_ram_count = infinity}) ->
    {false, State};
reduce_memory_use(AlphaBetaFun, BetaDeltaFun, AckFun,
                  State = #vqstate {
                    ram_ack_index    = RamAckIndex,
                    ram_msg_count    = RamMsgCount,
                    target_ram_count = TargetRamCount,
                    rates            = #rates { avg_ingress = AvgIngress,
                                                avg_egress  = AvgEgress },
                    ack_rates        = #rates { avg_ingress = AvgAckIngress,
                                                avg_egress  = AvgAckEgress }
                   }) ->

    {Reduce, State1 = #vqstate { q2 = Q2, q3 = Q3 }} =
        case chunk_size(RamMsgCount + gb_trees:size(RamAckIndex),
                        TargetRamCount) of
            0  -> {false, State};
            %% Reduce memory of pending acks and alphas. The order is
            %% determined based on which is growing faster. Whichever
            %% comes second may very well get a quota of 0 if the
            %% first manages to push out the max number of messages.
            S1 -> Funs = case ((AvgAckIngress - AvgAckEgress) >
                                   (AvgIngress - AvgEgress)) of
                             true  -> [AckFun, AlphaBetaFun];
                             false -> [AlphaBetaFun, AckFun]
                         end,
                  {_, State2} = lists:foldl(fun (ReduceFun, {QuotaN, StateN}) ->
                                                    ReduceFun(QuotaN, StateN)
                                            end, {S1, State}, Funs),
                  {true, State2}
        end,

    case chunk_size(?QUEUE:len(Q2) + ?QUEUE:len(Q3),
                    permitted_beta_count(State1)) of
        ?IO_BATCH_SIZE = S2 -> {true, BetaDeltaFun(S2, State1)};
        _                   -> {Reduce, State1}
    end.

limit_ram_acks(0, State) ->
    {0, State};
limit_ram_acks(Quota, State = #vqstate { pending_ack   = PA,
                                         ram_ack_index = RAI }) ->
    case gb_trees:is_empty(RAI) of
        true ->
            {Quota, State};
        false ->
            {SeqId, MsgId, RAI1} = gb_trees:take_largest(RAI),
            MsgStatus = #msg_status { msg_id = MsgId, is_persistent = false} =
                gb_trees:get(SeqId, PA),
            {MsgStatus1, State1} =
                maybe_write_to_disk(true, false, MsgStatus, State),
            PA1 = gb_trees:update(SeqId, m(trim_msg_status(MsgStatus1)), PA),
            limit_ram_acks(Quota - 1,
                           State1 #vqstate { pending_ack   = PA1,
                                             ram_ack_index = RAI1 })
    end.

reduce_memory_use(State) ->
    {_, State1} = reduce_memory_use(fun push_alphas_to_betas/2,
                                    fun push_betas_to_deltas/2,
                                    fun limit_ram_acks/2,
                                    State),
    State1.

permitted_beta_count(#vqstate { len = 0 }) ->
    infinity;
permitted_beta_count(#vqstate { target_ram_count = 0, q3 = Q3 }) ->
    lists:min([?QUEUE:len(Q3), rabbit_queue_index:next_segment_boundary(0)]);
permitted_beta_count(#vqstate { q1               = Q1,
                                q4               = Q4,
                                target_ram_count = TargetRamCount,
                                len              = Len }) ->
    BetaDelta = Len - ?QUEUE:len(Q1) - ?QUEUE:len(Q4),
    lists:max([rabbit_queue_index:next_segment_boundary(0),
               BetaDelta - ((BetaDelta * BetaDelta) div
                                (BetaDelta + TargetRamCount))]).

chunk_size(Current, Permitted)
  when Permitted =:= infinity orelse Permitted >= Current ->
    0;
chunk_size(Current, Permitted) ->
    lists:min([Current - Permitted, ?IO_BATCH_SIZE]).

fetch_from_q3(State = #vqstate { q1    = Q1,
                                 q2    = Q2,
                                 delta = #delta { count = DeltaCount },
                                 q3    = Q3,
                                 q4    = Q4 }) ->
    case ?QUEUE:out(Q3) of
        {empty, _Q3} ->
            {empty, State};
        {{value, MsgStatus}, Q3a} ->
            State1 = State #vqstate { q3 = Q3a },
            State2 = case {?QUEUE:is_empty(Q3a), 0 == DeltaCount} of
                         {true, true} ->
                             %% q3 is now empty, it wasn't before;
                             %% delta is still empty. So q2 must be
                             %% empty, and we know q4 is empty
                             %% otherwise we wouldn't be loading from
                             %% q3. As such, we can just set q4 to Q1.
                             true = ?QUEUE:is_empty(Q2), %% ASSERTION
                             true = ?QUEUE:is_empty(Q4), %% ASSERTION
                             State1 #vqstate { q1 = ?QUEUE:new(), q4 = Q1 };
                         {true, false} ->
                             maybe_deltas_to_betas(State1);
                         {false, _} ->
                             %% q3 still isn't empty, we've not
                             %% touched delta, so the invariants
                             %% between q1, q2, delta and q3 are
                             %% maintained
                             State1
                     end,
            {loaded, {MsgStatus, State2}}
    end.

maybe_deltas_to_betas(State = #vqstate { delta = ?BLANK_DELTA_PATTERN(X) }) ->
    State;
maybe_deltas_to_betas(State = #vqstate {
                        q2                   = Q2,
                        delta                = Delta,
                        q3                   = Q3,
                        index_state          = IndexState,
                        pending_ack          = PA,
                        transient_threshold  = TransientThreshold }) ->
    #delta { start_seq_id = DeltaSeqId,
             count        = DeltaCount,
             end_seq_id   = DeltaSeqIdEnd } = Delta,
    DeltaSeqId1 =
        lists:min([rabbit_queue_index:next_segment_boundary(DeltaSeqId),
                   DeltaSeqIdEnd]),
    {List, IndexState1} =
        rabbit_queue_index:read(DeltaSeqId, DeltaSeqId1, IndexState),
    {Q3a, IndexState2} =
        betas_from_index_entries(List, TransientThreshold, PA, IndexState1),
    State1 = State #vqstate { index_state = IndexState2 },
    case ?QUEUE:len(Q3a) of
        0 ->
            %% we ignored every message in the segment due to it being
            %% transient and below the threshold
            maybe_deltas_to_betas(
              State1 #vqstate {
                delta = d(Delta #delta { start_seq_id = DeltaSeqId1 })});
        Q3aLen ->
            Q3b = ?QUEUE:join(Q3, Q3a),
            case DeltaCount - Q3aLen of
                0 ->
                    %% delta is now empty, but it wasn't before, so
                    %% can now join q2 onto q3
                    State1 #vqstate { q2    = ?QUEUE:new(),
                                      delta = ?BLANK_DELTA,
                                      q3    = ?QUEUE:join(Q3b, Q2) };
                N when N > 0 ->
                    Delta1 = d(#delta { start_seq_id = DeltaSeqId1,
                                        count        = N,
                                        end_seq_id   = DeltaSeqIdEnd }),
                    State1 #vqstate { delta = Delta1,
                                      q3    = Q3b }
            end
    end.

push_alphas_to_betas(Quota, State) ->
    {Quota1, State1} =
        push_alphas_to_betas(
          fun ?QUEUE:out/1,
          fun (MsgStatus, Q1a,
               State0 = #vqstate { q3 = Q3, delta = #delta { count = 0 } }) ->
                  State0 #vqstate { q1 = Q1a, q3 = ?QUEUE:in(MsgStatus, Q3) };
              (MsgStatus, Q1a, State0 = #vqstate { q2 = Q2 }) ->
                  State0 #vqstate { q1 = Q1a, q2 = ?QUEUE:in(MsgStatus, Q2) }
          end, Quota, State #vqstate.q1, State),
    {Quota2, State2} =
        push_alphas_to_betas(
          fun ?QUEUE:out_r/1,
          fun (MsgStatus, Q4a, State0 = #vqstate { q3 = Q3 }) ->
                  State0 #vqstate { q3 = ?QUEUE:in_r(MsgStatus, Q3), q4 = Q4a }
          end, Quota1, State1 #vqstate.q4, State1),
    {Quota2, State2}.

push_alphas_to_betas(_Generator, _Consumer, Quota, _Q,
                     State = #vqstate { ram_msg_count    = RamMsgCount,
                                        target_ram_count = TargetRamCount })
  when Quota =:= 0 orelse
       TargetRamCount =:= infinity orelse
       TargetRamCount >= RamMsgCount ->
    {Quota, State};
push_alphas_to_betas(Generator, Consumer, Quota, Q, State) ->
    case Generator(Q) of
        {empty, _Q} ->
            {Quota, State};
        {{value, MsgStatus}, Qa} ->
            {MsgStatus1 = #msg_status { msg_on_disk = true },
             State1 = #vqstate { ram_msg_count = RamMsgCount }} =
                maybe_write_to_disk(true, false, MsgStatus, State),
            MsgStatus2 = m(trim_msg_status(MsgStatus1)),
            State2 = State1 #vqstate { ram_msg_count = RamMsgCount - 1 },
            push_alphas_to_betas(Generator, Consumer, Quota - 1, Qa,
                                 Consumer(MsgStatus2, Qa, State2))
    end.

push_betas_to_deltas(Quota, State = #vqstate { q2          = Q2,
                                               delta       = Delta,
                                               q3          = Q3,
                                               index_state = IndexState }) ->
    PushState = {Quota, Delta, IndexState},
    {Q3a, PushState1} = push_betas_to_deltas(
                          fun ?QUEUE:out_r/1,
                          fun rabbit_queue_index:next_segment_boundary/1,
                          Q3, PushState),
    {Q2a, PushState2} = push_betas_to_deltas(
                          fun ?QUEUE:out/1,
                          fun (Q2MinSeqId) -> Q2MinSeqId end,
                          Q2, PushState1),
    {_, Delta1, IndexState1} = PushState2,
    State #vqstate { q2          = Q2a,
                     delta       = Delta1,
                     q3          = Q3a,
                     index_state = IndexState1 }.

push_betas_to_deltas(Generator, LimitFun, Q, PushState) ->
    case ?QUEUE:is_empty(Q) of
        true ->
            {Q, PushState};
        false ->
            {value, #msg_status { seq_id = MinSeqId }} = ?QUEUE:peek(Q),
            {value, #msg_status { seq_id = MaxSeqId }} = ?QUEUE:peek_r(Q),
            Limit = LimitFun(MinSeqId),
            case MaxSeqId < Limit of
                true  -> {Q, PushState};
                false -> push_betas_to_deltas1(Generator, Limit, Q, PushState)
            end
    end.

push_betas_to_deltas1(_Generator, _Limit, Q,
                      {0, _Delta, _IndexState} = PushState) ->
    {Q, PushState};
push_betas_to_deltas1(Generator, Limit, Q,
                      {Quota, Delta, IndexState} = PushState) ->
    case Generator(Q) of
        {empty, _Q} ->
            {Q, PushState};
        {{value, #msg_status { seq_id = SeqId }}, _Qa}
          when SeqId < Limit ->
            {Q, PushState};
        {{value, MsgStatus = #msg_status { seq_id = SeqId }}, Qa} ->
            {#msg_status { index_on_disk = true }, IndexState1} =
                maybe_write_index_to_disk(true, MsgStatus, IndexState),
            Delta1 = expand_delta(SeqId, Delta),
            push_betas_to_deltas1(Generator, Limit, Qa,
                                  {Quota - 1, Delta1, IndexState1})
    end.

%%----------------------------------------------------------------------------
%% Upgrading
%%----------------------------------------------------------------------------

multiple_routing_keys() ->
    transform_storage(
      fun ({basic_message, ExchangeName, Routing_Key, Content,
            MsgId, Persistent}) ->
              {ok, {basic_message, ExchangeName, [Routing_Key], Content,
                    MsgId, Persistent}};
          (_) -> {error, corrupt_message}
      end),
    ok.


%% Assumes message store is not running
transform_storage(TransformFun) ->
    transform_store(?PERSISTENT_MSG_STORE, TransformFun),
    transform_store(?TRANSIENT_MSG_STORE, TransformFun).

transform_store(Store, TransformFun) ->
    rabbit_msg_store:force_recovery(rabbit_mnesia:dir(), Store),
    rabbit_msg_store:transform_dir(rabbit_mnesia:dir(), Store, TransformFun).<|MERGE_RESOLUTION|>--- conflicted
+++ resolved
@@ -18,14 +18,10 @@
 
 -export([init/3, terminate/2, delete_and_terminate/2, purge/1,
          publish/4, publish_delivered/4, discard/3, drain_confirmed/1,
-<<<<<<< HEAD
          dropwhile/3, fetch/2, drop/2, ack/2, requeue/2, len/1, is_empty/1,
-=======
-         dropwhile/3, fetch/2, ack/2, requeue/2, fold/3, len/1, is_empty/1,
->>>>>>> a7bea4a0
          depth/1, set_ram_duration_target/2, ram_duration/1,
          needs_timeout/1, timeout/1, handle_pre_hibernate/1, status/1, invoke/3,
-         is_duplicate/2, multiple_routing_keys/0, foreach_ack/3]).
+         is_duplicate/2, multiple_routing_keys/0, fold/3]).
 
 -export([start/1, stop/0]).
 
@@ -594,7 +590,7 @@
         {{value, MsgStatus = #msg_status { msg_props = MsgProps }}, State1} ->
             case {Pred(MsgProps), AckRequired} of
                 {true, true} ->
-                    {MsgStatus1, State2} = read_msg(MsgStatus, State1, true),
+                    {MsgStatus1, State2} = read_msg(MsgStatus, State1),
                     {{Msg, _, AckTag, _}, State3} =
                          internal_fetch(true, MsgStatus1, State2),
                     dropwhile(Pred, AckRequired, State3, [{Msg, AckTag} | Msgs]);
@@ -613,7 +609,7 @@
         {{value, MsgStatus}, State1} ->
             %% it is possible that the message wasn't read from disk
             %% at this point, so read it in.
-            {MsgStatus1, State2} = read_msg(MsgStatus, State1, true),
+            {MsgStatus1, State2} = read_msg(MsgStatus, State1),
             {Res, State3} = internal_fetch(AckRequired, MsgStatus1, State2),
             {Res, a(State3)}
     end.
@@ -651,9 +647,8 @@
                          persistent_count = PCount1,
                          ack_out_counter  = AckOutCount + length(AckTags) })}.
 
-foreach_ack(undefined, State, _AckTags) ->
+fold(undefined, State, _AckTags) ->
     State;
-<<<<<<< HEAD
 fold(MsgFun, State = #vqstate{pending_ack = PA}, AckTags) ->
     a(lists:foldl(fun(SeqId, State1) ->
                           {MsgStatus, State2} =
@@ -661,16 +656,6 @@
                           MsgFun(MsgStatus#msg_status.msg, SeqId),
                           State2
                   end, State, AckTags)).
-=======
-foreach_ack(MsgFun, State = #vqstate{pending_ack = PA}, AckTags) ->
-    lists:foldl(
-      fun(SeqId, State1) ->
-              {MsgStatus, State2} =
-                  read_msg(gb_trees:get(SeqId, PA), State1, true),
-              MsgFun(MsgStatus#msg_status.msg, SeqId),
-              State2
-      end, State, AckTags).
->>>>>>> a7bea4a0
 
 requeue(AckTags, #vqstate { delta      = Delta,
                             q3         = Q3,
@@ -1116,7 +1101,7 @@
     case ?QUEUE:is_empty(Q4) of
         true  -> State #vqstate { q3 = ?QUEUE:in_r(MsgStatus, Q3) };
         false -> {MsgStatus1, State1 = #vqstate { q4 = Q4a }} =
-                     read_msg(MsgStatus, State, true),
+                     read_msg(MsgStatus, State),
                  State1 #vqstate { q4 = ?QUEUE:in_r(MsgStatus1, Q4a) }
     end;
 in_r(MsgStatus, State = #vqstate { q4 = Q4 }) ->
@@ -1138,7 +1123,6 @@
 read_msg(MsgStatus = #msg_status { msg           = undefined,
                                    msg_id        = MsgId,
                                    is_persistent = IsPersistent },
-<<<<<<< HEAD
          CountDiskToRam, State = #vqstate { ram_msg_count     = RamMsgCount,
                                             msg_store_clients = MSCState}) ->
     {{ok, Msg = #basic_message {}}, MSCState1} =
@@ -1147,17 +1131,6 @@
      State #vqstate { ram_msg_count     = RamMsgCount + one_if(CountDiskToRam),
                       msg_store_clients = MSCState1 }};
 read_msg(MsgStatus, _CountDiskToRam, State) ->
-=======
-         State = #vqstate { ram_msg_count     = RamMsgCount,
-                            msg_store_clients = MSCState},
-         UpdateRamCount) ->
-    {{ok, Msg = #basic_message {}}, MSCState1} =
-        msg_store_read(MSCState, IsPersistent, MsgId),
-    {MsgStatus #msg_status { msg = Msg },
-     State #vqstate { ram_msg_count     = RamMsgCount + one_if(UpdateRamCount),
-                      msg_store_clients = MSCState1 }};
-read_msg(MsgStatus, State, _UpdateRamCount) ->
->>>>>>> a7bea4a0
     {MsgStatus, State}.
 
 internal_fetch(AckRequired, MsgStatus = #msg_status {
@@ -1433,7 +1406,7 @@
 %%----------------------------------------------------------------------------
 
 publish_alpha(#msg_status { msg = undefined } = MsgStatus, State) ->
-    read_msg(MsgStatus, State, true);
+    read_msg(MsgStatus, State);
 publish_alpha(MsgStatus, #vqstate {ram_msg_count = RamMsgCount } = State) ->
     {MsgStatus, State #vqstate { ram_msg_count = RamMsgCount + 1 }}.
 
