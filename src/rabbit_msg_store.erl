--- conflicted
+++ resolved
@@ -320,11 +320,7 @@
 write(Server, Guid, Msg,
       CState = #client_msstate { cur_file_cache_ets = CurFileCacheEts }) ->
     ok = update_msg_cache(CurFileCacheEts, Guid, Msg),
-<<<<<<< HEAD
-    {gen_server2:cast(Server, {write, self(), Guid, Msg}), CState}.
-=======
-    {gen_server2:cast(Server, {write, Guid}), CState}.
->>>>>>> 27ce44e7
+    {gen_server2:cast(Server, {write, self(), Guid}), CState}.
 
 read(Server, Guid,
      CState = #client_msstate { dedup_cache_ets    = DedupCacheEts,
@@ -568,15 +564,10 @@
                        dedup_cache_ets        = DedupCacheEts,
                        cur_file_cache_ets     = CurFileCacheEts,
                        client_refs            = ClientRefs1,
-<<<<<<< HEAD
-                       successfully_recovered = AllCleanShutdown,
+                       successfully_recovered = CleanShutdown,
                        file_size_limit        = FileSizeLimit,
                        pid_to_fun             = dict:new(),
                        pid_to_guids           = dict:new()
-=======
-                       successfully_recovered = CleanShutdown,
-                       file_size_limit        = FileSizeLimit
->>>>>>> 27ce44e7
                       },
 
     %% If we didn't recover the msg location index then we need to
@@ -621,13 +612,7 @@
           State #msstate { client_refs = sets:add_element(CRef, ClientRefs) });
 
 handle_call(successfully_recovered_state, _From, State) ->
-    reply(State #msstate.successfully_recovered, State).
-
-<<<<<<< HEAD
-handle_call({delete_client, CRef}, _From,
-            State = #msstate { client_refs = ClientRefs }) ->
-    reply(ok,
-          State #msstate { client_refs = sets:del_element(CRef, ClientRefs) });
+    reply(State #msstate.successfully_recovered, State);
 
 handle_call({register_sync_callback, Fun}, {Pid, _},
             State = #msstate { pid_to_fun = PTF }) ->
@@ -636,10 +621,7 @@
           State #msstate { pid_to_fun = dict:store(Pid, Fun, PTF) }).
 
 
-handle_cast({write, Pid, Guid, Msg},
-=======
-handle_cast({write, Guid},
->>>>>>> 27ce44e7
+handle_cast({write, Pid, Guid},
             State = #msstate { current_file_handle = CurHdl,
                                current_file        = CurFile,
                                sum_valid_data      = SumValid,
