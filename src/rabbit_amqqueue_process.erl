--- conflicted
+++ resolved
@@ -33,13 +33,9 @@
          handle_info/2, handle_pre_hibernate/1, prioritise_call/3,
          prioritise_cast/2, prioritise_info/2]).
 
-<<<<<<< HEAD
-%% Queue's state
-=======
 -export([init_with_backing_queue_state/7]).
 
 % Queue's state
->>>>>>> d9aed47d
 -record(q, {q,
             exclusive_consumer,
             has_had_consumers,
@@ -122,7 +118,7 @@
      {backoff, ?HIBERNATE_AFTER_MIN, ?HIBERNATE_AFTER_MIN, ?DESIRED_HIBERNATE}}.
 
 init_with_backing_queue_state(Q = #amqqueue{exclusive_owner = Owner}, BQ, BQS,
-                              RateTRef, AckTags, Deliveries, GTC) ->
+                              RateTRef, AckTags, Deliveries, MTC) ->
     ?LOGDEBUG("Queue starting - ~p~n", [Q]),
     case Owner of
         none -> ok;
@@ -144,7 +140,7 @@
                    expiry_timer_ref    = undefined,
                    ttl                 = undefined,
                    stats_timer         = rabbit_event:init_stats_timer(),
-                   guid_to_channel     = GTC})),
+                   msg_id_to_channel   = MTC})),
     lists:foldl(
       fun (Delivery, StateN) ->
               {_Delivered, StateN1} = deliver_or_enqueue(Delivery, StateN),
@@ -522,16 +518,8 @@
                  {NeedsConfirming, State = #q{backing_queue = BQ,
                                               backing_queue_state = BQS}}) ->
     store_ch_record((ch_record(ChPid))#cr{txn = Txn}),
-<<<<<<< HEAD
-    BQS1 = BQ:tx_publish(Txn, Message, ?BASE_MESSAGE_PROPERTIES, BQS),
+    BQS1 = BQ:tx_publish(Txn, Message, ?BASE_MESSAGE_PROPERTIES, ChPid, BQS),
     {true, NeedsConfirming, State#q{backing_queue_state = BQS1}}.
-=======
-    {true,
-     NeedsConfirming,
-     State#q{backing_queue_state =
-                 BQ:tx_publish(Txn, Message, ?BASE_MESSAGE_PROPERTIES, ChPid,
-                               BQS)}}.
->>>>>>> d9aed47d
 
 deliver_or_enqueue(Delivery, State) ->
     case attempt_delivery(Delivery, record_confirm_message(Delivery, State)) of
@@ -660,15 +648,10 @@
     maybe_run_queue_via_backing_queue(
       BQ, fun (BQS) -> {[], BQ:idle_timeout(BQS)} end, State).
 
-<<<<<<< HEAD
-maybe_run_queue_via_backing_queue(Fun, State = #q{backing_queue_state = BQS}) ->
-    {MsgIds, BQS1} = Fun(BQS),
-=======
 maybe_run_queue_via_backing_queue(Mod, Fun,
                                   State = #q{backing_queue       = BQ,
                                              backing_queue_state = BQS}) ->
-    {Guids, BQS1} = BQ:invoke(Mod, Fun, BQS),
->>>>>>> d9aed47d
+    {MsgIds, BQS1} = BQ:invoke(Mod, Fun, BQS),
     run_message_queue(
       confirm_messages(MsgIds, State#q{backing_queue_state = BQS1})).
 
@@ -812,22 +795,6 @@
 
 prioritise_cast(Msg, _State) ->
     case Msg of
-<<<<<<< HEAD
-        update_ram_duration                       -> 8;
-        delete_immediately                        -> 8;
-        {set_ram_duration_target, _Duration}      -> 8;
-        {set_maximum_since_use, _Age}             -> 8;
-        maybe_expire                              -> 8;
-        drop_expired                              -> 8;
-        emit_stats                                -> 7;
-        {ack, _Txn, _AckTags, _ChPid}             -> 7;
-        {reject, _AckTags, _Requeue, _ChPid}      -> 7;
-        {notify_sent, _ChPid}                     -> 7;
-        {unblock, _ChPid}                         -> 7;
-        {maybe_run_queue_via_backing_queue, _Fun} -> 6;
-        sync_timeout                              -> 6;
-        _                                         -> 0
-=======
         update_ram_duration                             -> 8;
         delete_immediately                              -> 8;
         {set_ram_duration_target, _Duration}            -> 8;
@@ -835,14 +802,13 @@
         maybe_expire                                    -> 8;
         drop_expired                                    -> 8;
         emit_stats                                      -> 7;
-        {ack, _Txn, _MsgIds, _ChPid}                    -> 7;
-        {reject, _MsgIds, _Requeue, _ChPid}             -> 7;
+        {ack, _Txn, _AckTags, _ChPid}                   -> 7;
+        {reject, _AckTags, _Requeue, _ChPid}            -> 7;
         {notify_sent, _ChPid}                           -> 7;
         {unblock, _ChPid}                               -> 7;
         {maybe_run_queue_via_backing_queue, _Mod, _Fun} -> 6;
         sync_timeout                                    -> 6;
         _                                               -> 0
->>>>>>> d9aed47d
     end.
 
 prioritise_info({'DOWN', _MonitorRef, process, DownPid, _Reason},
