--- conflicted
+++ resolved
@@ -81,7 +81,11 @@
             put(Key, Expr)
         end).
 
-<<<<<<< HEAD
+%% If current process was blocked by credit flow in the last
+%% STATE_CHANGE_INTERVAL milliseconds, state/0 will report it as "in
+%% flow".
+-define(STATE_CHANGE_INTERVAL, 1000000).
+
 -ifdef(CREDIT_FLOW_TRACING).
 -define(TRACE_BLOCKED(SELF, FROM), rabbit_event:notify(credit_flow_blocked,
                                      [{process, SELF},
@@ -97,12 +101,6 @@
 -define(TRACE_BLOCKED(SELF, FROM), ok).
 -define(TRACE_UNBLOCKED(SELF, FROM), ok).
 -endif.
-=======
-%% If current process was blocked by credit flow in the last
-%% STATE_CHANGE_INTERVAL milliseconds, state/0 will report it as "in
-%% flow".
--define(STATE_CHANGE_INTERVAL, 1000000).
->>>>>>> 6fc2e9ea
 
 %%----------------------------------------------------------------------------
 
@@ -152,13 +150,8 @@
                true  -> flow;
                false -> case get(credit_blocked_at) of
                             undefined -> running;
-<<<<<<< HEAD
                             B         -> Diff = timer:now_diff(os:timestamp(), B),
-                                         case Diff < 5000000 of
-=======
-                            B         -> Diff = timer:now_diff(erlang:now(), B),
                                          case Diff < ?STATE_CHANGE_INTERVAL of
->>>>>>> 6fc2e9ea
                                              true  -> flow;
                                              false -> running
                                          end
