--- conflicted
+++ resolved
@@ -62,15 +62,9 @@
     Size = MsgBodyBinSize + ?MSG_ID_SIZE_BYTES,
     case file_handle_cache:append(FileHdl,
                                   <<Size:?INTEGER_SIZE_BITS,
-<<<<<<< HEAD
-                                   MsgId:?MSG_ID_SIZE_BYTES/binary,
-                                   MsgBodyBin:MsgBodyBinSize/binary,
-                                   ?WRITE_OK_MARKER:?WRITE_OK_SIZE_BITS>>) of
-=======
-                                    Guid:?GUID_SIZE_BYTES/binary,
+                                    MsgId:?MSG_ID_SIZE_BYTES/binary,
                                     MsgBodyBin:MsgBodyBinSize/binary,
                                     ?WRITE_OK_MARKER:?WRITE_OK_SIZE_BITS>>) of
->>>>>>> 17571409
         ok -> {ok, Size + ?FILE_PACKING_ADJUSTMENT};
         KO -> KO
     end.
@@ -80,17 +74,10 @@
     BodyBinSize = Size - ?MSG_ID_SIZE_BYTES,
     case file_handle_cache:read(FileHdl, TotalSize) of
         {ok, <<Size:?INTEGER_SIZE_BITS,
-<<<<<<< HEAD
-              MsgId:?MSG_ID_SIZE_BYTES/binary,
-              MsgBodyBin:BodyBinSize/binary,
-              ?WRITE_OK_MARKER:?WRITE_OK_SIZE_BITS>>} ->
-            {ok, {MsgId, binary_to_term(MsgBodyBin)}};
-=======
-               Guid:?GUID_SIZE_BYTES/binary,
+               MsgId:?MSG_ID_SIZE_BYTES/binary,
                MsgBodyBin:BodyBinSize/binary,
                ?WRITE_OK_MARKER:?WRITE_OK_SIZE_BITS>>} ->
-            {ok, {Guid, binary_to_term(MsgBodyBin)}};
->>>>>>> 17571409
+            {ok, {MsgId, binary_to_term(MsgBodyBin)}};
         KO -> KO
     end.
 
@@ -114,47 +101,25 @@
 scanner(<<>>, Offset, _Fun, Acc) ->
     {<<>>, Acc, Offset};
 scanner(<<0:?INTEGER_SIZE_BITS, _Rest/binary>>, Offset, _Fun, Acc) ->
-<<<<<<< HEAD
-       {<<>>, Acc, Offset}; %% Nothing to do other than stop.
+    {<<>>, Acc, Offset}; %% Nothing to do other than stop.
 scanner(<<Size:?INTEGER_SIZE_BITS, MsgIdAndMsg:Size/binary,
-          WriteMarker:?WRITE_OK_SIZE_BITS, Rest/binary>>, Offset, Fun, Acc) ->
-       TotalSize = Size + ?FILE_PACKING_ADJUSTMENT,
-       case WriteMarker of
-           ?WRITE_OK_MARKER ->
-               %% Here we take option 5 from
-               %% http://www.erlang.org/cgi-bin/ezmlm-cgi?2:mss:1569 in
-               %% which we read the MsgId as a number, and then convert it
-               %% back to a binary in order to work around bugs in
-               %% Erlang's GC.
-               <<MsgIdNum:?MSG_ID_SIZE_BITS, Msg/binary>> =
-                   <<MsgIdAndMsg:Size/binary>>,
-               <<MsgId:?MSG_ID_SIZE_BYTES/binary>> =
-                   <<MsgIdNum:?MSG_ID_SIZE_BITS>>,
-               scanner(Rest, Offset + TotalSize, Fun,
-                       Fun({MsgId, TotalSize, Offset, Msg}, Acc));
-           _ ->
-               scanner(Rest, Offset + TotalSize, Fun, Acc)
-       end;
-=======
-    {<<>>, Acc, Offset}; %% Nothing to do other than stop.
-scanner(<<Size:?INTEGER_SIZE_BITS, GuidAndMsg:Size/binary,
           WriteMarker:?WRITE_OK_SIZE_BITS, Rest/binary>>, Offset, Fun, Acc) ->
     TotalSize = Size + ?FILE_PACKING_ADJUSTMENT,
     case WriteMarker of
         ?WRITE_OK_MARKER ->
             %% Here we take option 5 from
             %% http://www.erlang.org/cgi-bin/ezmlm-cgi?2:mss:1569 in
-            %% which we read the Guid as a number, and then convert it
+            %% which we read the MsgId as a number, and then convert it
             %% back to a binary in order to work around bugs in
             %% Erlang's GC.
-            <<GuidNum:?GUID_SIZE_BITS, Msg/binary>> =
-                <<GuidAndMsg:Size/binary>>,
-            <<Guid:?GUID_SIZE_BYTES/binary>> = <<GuidNum:?GUID_SIZE_BITS>>,
+            <<MsgIdNum:?MSG_ID_SIZE_BITS, Msg/binary>> =
+                <<MsgIdAndMsg:Size/binary>>,
+            <<MsgId:?MSG_ID_SIZE_BYTES/binary>> =
+                <<MsgIdNum:?MSG_ID_SIZE_BITS>>,
             scanner(Rest, Offset + TotalSize, Fun,
-                    Fun({Guid, TotalSize, Offset, Msg}, Acc));
+                    Fun({MsgId, TotalSize, Offset, Msg}, Acc));
         _ ->
             scanner(Rest, Offset + TotalSize, Fun, Acc)
     end;
->>>>>>> 17571409
 scanner(Data, Offset, _Fun, Acc) ->
     {Data, Acc, Offset}.