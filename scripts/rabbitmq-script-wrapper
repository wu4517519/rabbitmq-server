--- conflicted
+++ resolved
@@ -27,14 +27,15 @@
 
 main() {
   ensure_we_are_in_a_readable_dir
-  if current_user_is_rabbitmq
+  if current_user_is_rabbitmq && calling_rabbitmq_server
   then
-    if calling_rabbitmq_server
-    then
-      exec_rabbitmq_server "$@"
-    else
-      exec_script_as_rabbitmq "$@"
-    fi
+    exec_rabbitmq_server "$@"
+  elif current_user_is_rabbitmq && ! calling_rabbitmq_plugins
+  then
+    exec_script_as_rabbitmq "$@"
+  elif current_user_is_root && calling_rabbitmq_plugins
+  then
+    exec_script_as_rabbitmq "$@"
   elif current_user_is_root
   then
     exec_script_as_root
@@ -48,7 +49,6 @@
   cd ~rabbitmq || cd /
 }
 
-<<<<<<< HEAD
 current_user_is_rabbitmq() {
   [ "$(id -un)" = "rabbitmq" ]
 }
@@ -59,6 +59,10 @@
 
 calling_rabbitmq_server() {
   [ "$SCRIPT" = "rabbitmq-server" ]
+}
+
+calling_rabbitmq_plugins() {
+  [ "$SCRIPT" = "rabbitmq-plugins" ]
 }
 
 exec_rabbitmq_server() {
@@ -89,25 +93,4 @@
   exit 1
 }
 
-main "$@"
-=======
-    exec /usr/lib/rabbitmq/bin/rabbitmq-server "$@" @STDOUT_STDERR_REDIRECTION@
-elif [ \( `id -u` = `id -u rabbitmq` -a "$SCRIPT" != "rabbitmq-plugins" \) -o \( `id -u` = 0 -a "$SCRIPT" = "rabbitmq-plugins" \) ] ; then
-    if [ -f $PWD/.erlang.cookie ] ; then
-        export HOME=.
-    fi
-    exec /usr/lib/rabbitmq/bin/${SCRIPT} "$@"
-elif [ `id -u` = 0 ] ; then
-    @SU_RABBITMQ_SH_C@ "/usr/lib/rabbitmq/bin/${SCRIPT} ${CMDLINE}"
-else
-    /usr/lib/rabbitmq/bin/${SCRIPT}
-    echo
-    if [ "$SCRIPT" = 'rabbitmq-plugins' ]; then
-        echo "Only root should run ${SCRIPT}"
-    else
-        echo "Only root or rabbitmq should run ${SCRIPT}"
-    fi
-    echo
-    exit 1
-fi
->>>>>>> e6c1d41c
+main "$@"