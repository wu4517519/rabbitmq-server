--- conflicted
+++ resolved
@@ -84,201 +84,11 @@
 RMQ_ERLC_OPTS += -Duse_specs
 endif
 
-<<<<<<< HEAD
-$(DEPS_FILE): $(SOURCES) $(INCLUDES)
-	rm -f $@
-	echo $(subst : ,:,$(foreach FILE,$^,$(FILE):)) | escript generate_deps $@ $(EBIN_DIR)
-
-$(EBIN_DIR)/rabbit.app: $(EBIN_DIR)/rabbit_app.in $(SOURCES) generate_app
-	escript generate_app $< $@ $(SOURCE_DIR)
-
-$(EBIN_DIR)/%.beam: $(SOURCE_DIR)/%.erl | $(DEPS_FILE)
-	erlc -o $(EBIN_DIR) $(ERLC_OPTS) -pa $(EBIN_DIR) $<
-
-$(TEST_EBIN_DIR)/%.beam: $(TEST_DIR)/%.erl | $(TEST_EBIN_DIR)
-	erlc -o $(TEST_EBIN_DIR) $(ERLC_OPTS) -pa $(EBIN_DIR) -pa $(TEST_EBIN_DIR) $<
-
-$(TEST_EBIN_DIR):
-	mkdir -p $(TEST_EBIN_DIR)
-
-$(INCLUDE_DIR)/rabbit_framing.hrl: codegen.py $(AMQP_CODEGEN_DIR)/amqp_codegen.py $(AMQP_SPEC_JSON_FILES_0_9_1) $(AMQP_SPEC_JSON_FILES_0_8)
-	./codegen.py --ignore-conflicts header $(AMQP_SPEC_JSON_FILES_0_9_1) $(AMQP_SPEC_JSON_FILES_0_8) $@
-
-$(SOURCE_DIR)/rabbit_framing_amqp_0_9_1.erl: codegen.py $(AMQP_CODEGEN_DIR)/amqp_codegen.py $(AMQP_SPEC_JSON_FILES_0_9_1)
-	./codegen.py body $(AMQP_SPEC_JSON_FILES_0_9_1) $@
-
-$(SOURCE_DIR)/rabbit_framing_amqp_0_8.erl: codegen.py $(AMQP_CODEGEN_DIR)/amqp_codegen.py $(AMQP_SPEC_JSON_FILES_0_8)
-	./codegen.py body $(AMQP_SPEC_JSON_FILES_0_8) $@
-
-dialyze: $(BEAM_TARGETS) $(BASIC_PLT)
-	dialyzer --plt $(BASIC_PLT) --no_native --fullpath \
-	   $(BEAM_TARGETS)
-
-# rabbit.plt is used by rabbitmq-erlang-client's dialyze make target
-create-plt: $(RABBIT_PLT)
-
-$(RABBIT_PLT): $(BEAM_TARGETS) $(BASIC_PLT)
-	dialyzer --plt $(BASIC_PLT) --output_plt $@ --no_native \
-	  --add_to_plt $(BEAM_TARGETS)
-
-$(BASIC_PLT): $(BEAM_TARGETS)
-	if [ -f $@ ]; then \
-	    touch $@; \
-	else \
-	    dialyzer --output_plt $@ --build_plt \
-		--apps erts kernel stdlib compiler sasl os_mon mnesia tools \
-		  public_key crypto ssl xmerl; \
-	fi
-
-clean:
-	rm -f $(EBIN_DIR)/*.beam
-	rm -f $(EBIN_DIR)/rabbit.app $(EBIN_DIR)/rabbit.boot $(EBIN_DIR)/rabbit.script $(EBIN_DIR)/rabbit.rel
-	rm -rf $(TEST_EBIN_DIR)
-	rm -f $(PLUGINS_DIR)/*.ez
-	[ -d "$(PLUGINS_SRC_DIR)" ] && PLUGINS_SRC_DIR="" PRESERVE_CLONE_DIR=1 make -C $(PLUGINS_SRC_DIR) clean || true
-	rm -f $(INCLUDE_DIR)/rabbit_framing.hrl $(SOURCE_DIR)/rabbit_framing_amqp_*.erl codegen.pyc
-	rm -f $(DOCS_DIR)/*.[0-9].gz $(DOCS_DIR)/*.man.xml $(DOCS_DIR)/*.erl $(USAGES_ERL)
-	rm -f $(RABBIT_PLT)
-	rm -f $(DEPS_FILE)
-
-cleandb:
-	rm -rf $(RABBITMQ_MNESIA_DIR)/*
-
-############ various tasks to interact with RabbitMQ ###################
-
-BASIC_SCRIPT_ENVIRONMENT_SETTINGS=\
-	RABBITMQ_NODE_IP_ADDRESS="$(RABBITMQ_NODE_IP_ADDRESS)" \
-	RABBITMQ_NODE_PORT="$(RABBITMQ_NODE_PORT)" \
-	RABBITMQ_LOG_BASE="$(RABBITMQ_LOG_BASE)" \
-	RABBITMQ_MNESIA_DIR="$(RABBITMQ_MNESIA_DIR)" \
-	RABBITMQ_PLUGINS_EXPAND_DIR="$(RABBITMQ_PLUGINS_EXPAND_DIR)"
-
-run: all
-	$(BASIC_SCRIPT_ENVIRONMENT_SETTINGS) \
-		RABBITMQ_ALLOW_INPUT=true \
-		RABBITMQ_SERVER_START_ARGS="$(RABBITMQ_SERVER_START_ARGS)" \
-		./scripts/rabbitmq-server
-
-run-background: all
-	$(BASIC_SCRIPT_ENVIRONMENT_SETTINGS) \
-		RABBITMQ_SERVER_START_ARGS="$(RABBITMQ_SERVER_START_ARGS)" \
-		./scripts/rabbitmq-server -detached
-
-run-node: all
-	$(BASIC_SCRIPT_ENVIRONMENT_SETTINGS) \
-		RABBITMQ_NODE_ONLY=true \
-		RABBITMQ_ALLOW_INPUT=true \
-		RABBITMQ_SERVER_START_ARGS="$(RABBITMQ_SERVER_START_ARGS)" \
-		./scripts/rabbitmq-server
-
-run-background-node: all
-	$(BASIC_SCRIPT_ENVIRONMENT_SETTINGS) \
-		RABBITMQ_NODE_ONLY=true \
-		RABBITMQ_SERVER_START_ARGS="$(RABBITMQ_SERVER_START_ARGS)" \
-		./scripts/rabbitmq-server -detached
-
-run-tests: all
-	echo 'code:add_path("$(TEST_EBIN_DIR)").' | $(ERL_CALL)
-	echo 'code:add_path("$(TEST_EBIN_DIR)").' | $(ERL_CALL) -n hare || true
-	OUT=$$(echo "rabbit_tests:all_tests()." | $(ERL_CALL)) ; \
-	  echo $$OUT ; echo $$OUT | grep '^{ok, passed}$$' > /dev/null
-
-run-vq-tests: all
-	echo 'code:add_path("$(TEST_EBIN_DIR)").' | $(ERL_CALL)
-	echo 'code:add_path("$(TEST_EBIN_DIR)").' | $(ERL_CALL) -n hare || true
-	OUT=$$(echo "rabbit_tests:test_backing_queue()." | $(ERL_CALL)) ; \
-	  echo $$OUT ; echo $$OUT | grep '^{ok, passed}$$' > /dev/null
-
-run-lazy-vq-tests: all
-	echo 'code:add_path("$(TEST_EBIN_DIR)").' | $(ERL_CALL)
-	echo 'code:add_path("$(TEST_EBIN_DIR)").' | $(ERL_CALL) -n hare || true
-	OUT=$$(echo "rabbit_tests:test_lazy_variable_queue()." | $(ERL_CALL)) ; \
-	  echo $$OUT ; echo $$OUT | grep '^{ok, passed}$$' > /dev/null
-
-run-qc: all
-	echo 'code:add_path("$(TEST_EBIN_DIR)").' | $(ERL_CALL)
-	./quickcheck $(RABBITMQ_NODENAME) rabbit_backing_queue_qc 100 40
-	./quickcheck $(RABBITMQ_NODENAME) gm_qc 1000 200
-
-start-background-node: all
-	-rm -f $(RABBITMQ_MNESIA_DIR).pid
-	mkdir -p $(RABBITMQ_MNESIA_DIR)
-	$(BASIC_SCRIPT_ENVIRONMENT_SETTINGS) \
-		RABBITMQ_NODE_ONLY=true \
-		RABBITMQ_SERVER_START_ARGS="$(RABBITMQ_SERVER_START_ARGS)" \
-		./scripts/rabbitmq-server \
-		> $(RABBITMQ_MNESIA_DIR)/startup_log \
-		2> $(RABBITMQ_MNESIA_DIR)/startup_err &
-	./scripts/rabbitmqctl -n $(RABBITMQ_NODENAME) wait $(RABBITMQ_MNESIA_DIR).pid kernel
-
-start-rabbit-on-node: all
-	echo "rabbit:start()." | $(ERL_CALL)
-	./scripts/rabbitmqctl -n $(RABBITMQ_NODENAME) wait $(RABBITMQ_MNESIA_DIR).pid
-
-stop-rabbit-on-node: all
-	echo "rabbit:stop()." | $(ERL_CALL)
-
-set-resource-alarm: all
-	echo "rabbit_alarm:set_alarm({{resource_limit, $(SOURCE), node()}, []})." | \
-	$(ERL_CALL)
-
-clear-resource-alarm: all
-	echo "rabbit_alarm:clear_alarm({resource_limit, $(SOURCE), node()})." | \
-	$(ERL_CALL)
-
-stop-node:
-	-( \
-	pid=$$(./scripts/rabbitmqctl -n $(RABBITMQ_NODENAME) eval 'os:getpid().') && \
-	$(ERL_CALL) -q && \
-	while ps -p $$pid >/dev/null 2>&1; do sleep 1; done \
-	)
-
-# code coverage will be created for subdirectory "ebin" of COVER_DIR
-COVER_DIR=.
-
-start-cover: all
-	echo "rabbit_misc:start_cover([\"rabbit\", \"hare\"])." | $(ERL_CALL)
-	echo "rabbit_misc:enable_cover([\"$(COVER_DIR)\"])." | $(ERL_CALL)
-
-stop-cover: all
-	echo "rabbit_misc:report_cover(), cover:stop()." | $(ERL_CALL)
-	cat cover/summary.txt
-
-########################################################################
-
-srcdist: distclean
-	mkdir -p $(TARGET_SRC_DIR)/codegen
-	cp -r ebin src include LICENSE LICENSE-MPL-RabbitMQ INSTALL README $(TARGET_SRC_DIR)
-	sed 's/%%VSN%%/$(VERSION)/' $(TARGET_SRC_DIR)/ebin/rabbit_app.in > $(TARGET_SRC_DIR)/ebin/rabbit_app.in.tmp && \
-		mv $(TARGET_SRC_DIR)/ebin/rabbit_app.in.tmp $(TARGET_SRC_DIR)/ebin/rabbit_app.in
-
-	cp -r $(AMQP_CODEGEN_DIR)/* $(TARGET_SRC_DIR)/codegen/
-	cp codegen.py Makefile generate_app generate_deps calculate-relative $(TARGET_SRC_DIR)
-
-	echo "VERSION?=${VERSION}" > $(TARGET_SRC_DIR)/version.mk
-
-	cp -r scripts $(TARGET_SRC_DIR)
-	cp -r $(DOCS_DIR) $(TARGET_SRC_DIR)
-	chmod 0755 $(TARGET_SRC_DIR)/scripts/*
-
-ifneq "$(PLUGINS_SRC_DIR)" ""
-	cp -r $(PLUGINS_SRC_DIR) $(TARGET_SRC_DIR)/plugins-src
-	rm $(TARGET_SRC_DIR)/LICENSE
-	cat packaging/common/LICENSE.head >> $(TARGET_SRC_DIR)/LICENSE
-	cat $(AMQP_CODEGEN_DIR)/license_info >> $(TARGET_SRC_DIR)/LICENSE
-	find $(PLUGINS_SRC_DIR)/licensing -name "license_info_*" -exec cat '{}' >> $(TARGET_SRC_DIR)/LICENSE \;
-	cat packaging/common/LICENSE.tail >> $(TARGET_SRC_DIR)/LICENSE
-	find $(PLUGINS_SRC_DIR)/licensing -name "LICENSE-*" -exec cp '{}' $(TARGET_SRC_DIR) \;
-	rm -rf $(TARGET_SRC_DIR)/licensing
-else
-	@echo No plugins source distribution found
-=======
 ifndef USE_PROPER_QC
 # PropEr needs to be installed for property checking
 # http://proper.softlab.ntua.gr/
 USE_PROPER_QC := $(shell $(ERL) -eval 'io:format({module, proper} =:= code:ensure_loaded(proper)), halt().')
 RMQ_ERLC_OPTS += $(if $(filter true,$(USE_PROPER_QC)),-Duse_proper_qc)
->>>>>>> 9ce5036e
 endif
 
 ERLC_OPTS += $(RMQ_ERLC_OPTS)
